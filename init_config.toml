# ParticleSim Initial Configuration
# This file defines the starting particles and their arrangements
# Note: All positions (x, y) are CENTER coordinates, not corner coordinates

[simulation]
# Domain size (full width/height of the simulation domain)
<<<<<<< HEAD
domain_width = 400.0
domain_height = 250.0
initial_temperature = 1.0
=======
domain_width = 390.0
domain_height = 200.0
>>>>>>> 582de6b3

[particles]
# Metal rectangles (positions are center coordinates)
[[particles.metal_rectangles]]
x = -150.0  # Center X coordinate
y = 0.0     # Center Y coordinate
width = 51.0
height = 100.0
species = "LithiumMetal"

[[particles.metal_rectangles]]
x = 150.0   # Center X coordinate
y = 0.0     # Center Y coordinate
width = 51.0
height = 100.0
species = "LithiumMetal"

# Foil rectangles (positions are center coordinates)
[[particles.foil_rectangles]]
x = -150.0  # Center X coordinate (same as metal above)
y = 0.0     # Center Y coordinate
width = 7.0
height = 100.0
current = 0.0

[[particles.foil_rectangles]]
x = 150.0   # Center X coordinate (same as metal above)
y = 0.0     # Center Y coordinate
width = 7.0
height = 100.0
current = 0.0

# Random particles
[[particles.random]]
count = 450
species = "ElectrolyteAnion"

[[particles.random]]
count = 450
species = "LithiumIon"

[[particles.random]]
count = 3370
species = "EC"

[[particles.random]]
count = 2673
species = "DMC"

# Legacy circle configurations (commented out)
# [[particles.circles]]
# x = -210.0
# y = 0.0
# radius = 20.0
# species = "LithiumMetal"

# [[particles.circles]]
# x = 210.0
# y = 0.0
# radius = 20.0
# species = "LithiumMetal"

# [[particles.circles]]
# x = 0.0
# y = 0.0
# radius = 20.0
# species = "LithiumIon"

# [[particles.circles]]
# x = 0.0
# y = 210.0
# radius = 20.0
# species = "ElectrolyteAnion"
<|MERGE_RESOLUTION|>--- conflicted
+++ resolved
@@ -1,87 +1,82 @@
-# ParticleSim Initial Configuration
-# This file defines the starting particles and their arrangements
-# Note: All positions (x, y) are CENTER coordinates, not corner coordinates
-
-[simulation]
-# Domain size (full width/height of the simulation domain)
-<<<<<<< HEAD
-domain_width = 400.0
-domain_height = 250.0
-initial_temperature = 1.0
-=======
-domain_width = 390.0
-domain_height = 200.0
->>>>>>> 582de6b3
-
-[particles]
-# Metal rectangles (positions are center coordinates)
-[[particles.metal_rectangles]]
-x = -150.0  # Center X coordinate
-y = 0.0     # Center Y coordinate
-width = 51.0
-height = 100.0
-species = "LithiumMetal"
-
-[[particles.metal_rectangles]]
-x = 150.0   # Center X coordinate
-y = 0.0     # Center Y coordinate
-width = 51.0
-height = 100.0
-species = "LithiumMetal"
-
-# Foil rectangles (positions are center coordinates)
-[[particles.foil_rectangles]]
-x = -150.0  # Center X coordinate (same as metal above)
-y = 0.0     # Center Y coordinate
-width = 7.0
-height = 100.0
-current = 0.0
-
-[[particles.foil_rectangles]]
-x = 150.0   # Center X coordinate (same as metal above)
-y = 0.0     # Center Y coordinate
-width = 7.0
-height = 100.0
-current = 0.0
-
-# Random particles
-[[particles.random]]
-count = 450
-species = "ElectrolyteAnion"
-
-[[particles.random]]
-count = 450
-species = "LithiumIon"
-
-[[particles.random]]
-count = 3370
-species = "EC"
-
-[[particles.random]]
-count = 2673
-species = "DMC"
-
-# Legacy circle configurations (commented out)
-# [[particles.circles]]
-# x = -210.0
-# y = 0.0
-# radius = 20.0
-# species = "LithiumMetal"
-
-# [[particles.circles]]
-# x = 210.0
-# y = 0.0
-# radius = 20.0
-# species = "LithiumMetal"
-
-# [[particles.circles]]
-# x = 0.0
-# y = 0.0
-# radius = 20.0
-# species = "LithiumIon"
-
-# [[particles.circles]]
-# x = 0.0
-# y = 210.0
-# radius = 20.0
-# species = "ElectrolyteAnion"
+# ParticleSim Initial Configuration
+# This file defines the starting particles and their arrangements
+# Note: All positions (x, y) are CENTER coordinates, not corner coordinates
+
+[simulation]
+# Domain size (full width/height of the simulation domain)
+domain_width = 400.0
+domain_height = 250.0
+initial_temperature = 1.0
+
+[particles]
+# Metal rectangles (positions are center coordinates)
+[[particles.metal_rectangles]]
+x = -150.0  # Center X coordinate
+y = 0.0     # Center Y coordinate
+width = 51.0
+height = 100.0
+species = "LithiumMetal"
+
+[[particles.metal_rectangles]]
+x = 150.0   # Center X coordinate
+y = 0.0     # Center Y coordinate
+width = 51.0
+height = 100.0
+species = "LithiumMetal"
+
+# Foil rectangles (positions are center coordinates)
+[[particles.foil_rectangles]]
+x = -150.0  # Center X coordinate (same as metal above)
+y = 0.0     # Center Y coordinate
+width = 7.0
+height = 100.0
+current = 0.0
+
+[[particles.foil_rectangles]]
+x = 150.0   # Center X coordinate (same as metal above)
+y = 0.0     # Center Y coordinate
+width = 7.0
+height = 100.0
+current = 0.0
+
+# Random particles
+[[particles.random]]
+count = 450
+species = "ElectrolyteAnion"
+
+[[particles.random]]
+count = 450
+species = "LithiumIon"
+
+[[particles.random]]
+count = 3370
+species = "EC"
+
+[[particles.random]]
+count = 2673
+species = "DMC"
+
+# Legacy circle configurations (commented out)
+# [[particles.circles]]
+# x = -210.0
+# y = 0.0
+# radius = 20.0
+# species = "LithiumMetal"
+
+# [[particles.circles]]
+# x = 210.0
+# y = 0.0
+# radius = 20.0
+# species = "LithiumMetal"
+
+# [[particles.circles]]
+# x = 0.0
+# y = 0.0
+# radius = 20.0
+# species = "LithiumIon"
+
+# [[particles.circles]]
+# x = 0.0
+# y = 210.0
+# radius = 20.0
+# species = "ElectrolyteAnion"