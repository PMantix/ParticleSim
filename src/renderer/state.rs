--- conflicted
+++ resolved
@@ -4,11 +4,7 @@
 use std::sync::mpsc::{Sender};
 
 use crate::body::Body;
-<<<<<<< HEAD
 use crate::body::foil::{Foil, LinkMode};
-=======
-use crate::body::foil::Foil;
->>>>>>> 10297f15
 use crate::config;
 use crate::quadtree::Node;
 
@@ -56,15 +52,12 @@
         particle_radius: f32,
         current: f32,
     },
-<<<<<<< HEAD
     LinkFoils { a: u64, b: u64, mode: LinkMode },
     UnlinkFoils { a: u64, b: u64 },
-=======
     SetFoilCurrent {
         foil_id: u64,
         current: f32,
     },
->>>>>>> 10297f15
     StepOnce
 }
 
