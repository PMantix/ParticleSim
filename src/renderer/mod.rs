--- conflicted
+++ resolved
@@ -53,7 +53,6 @@
     // State saving/loading UI
     pub save_state_name: String,
     pub load_state_selected: Option<String>,
-<<<<<<< HEAD
     // Plotting system
     plotting_system: PlottingSystem,
     // Plotting UI state
@@ -65,11 +64,9 @@
     new_plot_spatial_bins: usize,
     new_plot_time_window: f32,
     new_plot_update_frequency: f32,
-=======
     // Domain size controls
     pub domain_width: f32,
     pub domain_height: f32,
->>>>>>> af355828
 }
 
 impl quarkstrom::Renderer for Renderer {
@@ -112,7 +109,6 @@
             show_electron_deficiency: true,
             save_state_name: String::new(),
             load_state_selected: None,
-<<<<<<< HEAD
             // Initialize plotting system with simulation bounds (assuming 50.0 based on typical values)
             plotting_system: PlottingSystem::new(50.0),
             // Plotting UI defaults
@@ -124,10 +120,8 @@
             new_plot_spatial_bins: 50,
             new_plot_time_window: 10.0,
             new_plot_update_frequency: 5.0,
-=======
-            domain_width: 1000.0,  // Default domain size
-            domain_height: 1000.0,
->>>>>>> af355828
+            domain_width: 300.0,  // Default domain size
+            domain_height: 300.0,
         }
     }
 
