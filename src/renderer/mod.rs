--- conflicted
+++ resolved
@@ -166,7 +166,6 @@
     pub show_sip_ions: bool,
     pub show_s2ip_ions: bool,
     pub show_fd_ions: bool,
-<<<<<<< HEAD
     
     // 2D Domain Density Calculation - Species Selection
     pub density_calc_lithium_ion: bool,
@@ -176,9 +175,6 @@
     pub density_calc_ec: bool,
     pub density_calc_dmc: bool,
     
-=======
-
->>>>>>> a5e00bec
     // View mode toggle
     pub side_view_mode: bool, // false = X-Y (top-down), true = X-Z (side view)
 
