--- conflicted
+++ resolved
@@ -24,12 +24,9 @@
     quadtree: Vec<Node>,
     foils: Vec<Foil>,
     selected_particle_id: Option<u64>,
-<<<<<<< HEAD
-    foils: Vec<crate::body::foil::Foil>,
+    //foils: Vec<crate::body::foil::Foil>,
     selected_foil_ids: Vec<u64>,
-=======
     selected_particle_ids: Vec<u64>,
->>>>>>> 10297f15
     sim_config: SimConfig,
     // Scenario controls
     scenario_radius: f32,
@@ -63,12 +60,9 @@
             quadtree: Vec::new(),
             foils: Vec::new(),
             selected_particle_id: None,
-<<<<<<< HEAD
-            foils: Vec::new(),
+            //foils: Vec::new(),
             selected_foil_ids: Vec::new(),
-=======
             selected_particle_ids: Vec::new(),
->>>>>>> 10297f15
             sim_config: crate::config::LJ_CONFIG.lock().clone(),
             scenario_radius: 1.0,
             scenario_x: 0.0,
