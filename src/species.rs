--- conflicted
+++ resolved
@@ -9,70 +9,25 @@
     pub mass: f32,
     pub radius: f32,
     pub damping: f32,
-<<<<<<< HEAD
     pub lj_enabled: bool,
     pub lj_epsilon: f32,
     pub lj_sigma: f32,
     pub lj_cutoff: f32,
-=======
-    pub lj_epsilon: f32,
-    pub lj_sigma: f32,
-    pub lj_cutoff: f32,
-    pub lj_enabled: bool,
->>>>>>> d86f2fb0
 }
 
 pub static SPECIES_PROPERTIES: Lazy<HashMap<Species, SpeciesProps>> = Lazy::new(|| {
     use Species::*;
     let mut m = HashMap::new();
-<<<<<<< HEAD
-    m.insert(LithiumIon, SpeciesProps {
-        mass: 1.0,
-        radius: 1.0,
-        damping: 1.0,
-        lj_enabled: false,
-        lj_epsilon: config::LJ_FORCE_EPSILON,
-        lj_sigma: config::LJ_FORCE_SIGMA,
-        lj_cutoff: config::LJ_FORCE_CUTOFF,
-    });
-    m.insert(LithiumMetal, SpeciesProps {
-        mass: 1.0,
-        radius: 1.0,
-        damping: 1.0,
-        lj_enabled: true,
-        lj_epsilon: config::LJ_FORCE_EPSILON,
-        lj_sigma: config::LJ_FORCE_SIGMA,
-        lj_cutoff: config::LJ_FORCE_CUTOFF,
-    });
-    m.insert(FoilMetal, SpeciesProps {
-        mass: 1e6,
-        radius: 1.0,
-        damping: 1.0,
-        lj_enabled: true,
-        lj_epsilon: config::LJ_FORCE_EPSILON,
-        lj_sigma: config::LJ_FORCE_SIGMA,
-        lj_cutoff: config::LJ_FORCE_CUTOFF,
-    });
-    m.insert(ElectrolyteAnion, SpeciesProps {
-        mass: 40.0,
-        radius: 1.5,
-        damping: 1.0,
-        lj_enabled: false,
-        lj_epsilon: config::LJ_FORCE_EPSILON,
-        lj_sigma: config::LJ_FORCE_SIGMA,
-        lj_cutoff: config::LJ_FORCE_CUTOFF,
-    });
-=======
     m.insert(
         LithiumIon,
         SpeciesProps {
             mass: 1.0,
             radius: 1.0,
             damping: 1.0,
+            lj_enabled: false,
             lj_epsilon: 0.0,
-            lj_sigma: crate::config::LJ_FORCE_SIGMA,
-            lj_cutoff: crate::config::LJ_FORCE_CUTOFF,
-            lj_enabled: false,
+            lj_sigma: config::LJ_FORCE_SIGMA,
+            lj_cutoff: config::LJ_FORCE_CUTOFF,
         },
     );
     m.insert(
@@ -81,10 +36,10 @@
             mass: 1.0,
             radius: 1.0,
             damping: 1.0,
-            lj_epsilon: crate::config::LJ_FORCE_EPSILON,
-            lj_sigma: crate::config::LJ_FORCE_SIGMA,
-            lj_cutoff: crate::config::LJ_FORCE_CUTOFF,
             lj_enabled: true,
+            lj_epsilon: config::LJ_FORCE_EPSILON,
+            lj_sigma: config::LJ_FORCE_SIGMA,
+            lj_cutoff: config::LJ_FORCE_CUTOFF,
         },
     );
     m.insert(
@@ -93,10 +48,10 @@
             mass: 1e6,
             radius: 1.0,
             damping: 1.0,
-            lj_epsilon: crate::config::LJ_FORCE_EPSILON,
-            lj_sigma: crate::config::LJ_FORCE_SIGMA,
-            lj_cutoff: crate::config::LJ_FORCE_CUTOFF,
             lj_enabled: true,
+            lj_epsilon: config::LJ_FORCE_EPSILON,
+            lj_sigma: config::LJ_FORCE_SIGMA,
+            lj_cutoff: config::LJ_FORCE_CUTOFF,
         },
     );
     m.insert(
@@ -105,13 +60,12 @@
             mass: 40.0,
             radius: 1.5,
             damping: 1.0,
+            lj_enabled: false,
             lj_epsilon: 0.0,
-            lj_sigma: crate::config::LJ_FORCE_SIGMA,
-            lj_cutoff: crate::config::LJ_FORCE_CUTOFF,
-            lj_enabled: false,
+            lj_sigma: config::LJ_FORCE_SIGMA,
+            lj_cutoff: config::LJ_FORCE_CUTOFF,
         },
     );
->>>>>>> d86f2fb0
     m
 });
 
