--- conflicted
+++ resolved
@@ -10,17 +10,10 @@
     pub mass: f32,
     pub radius: f32,
     pub damping: f32,
-<<<<<<< HEAD
     pub lj_enabled: bool,
     pub lj_epsilon: f32,
     pub lj_sigma: f32,
     pub lj_cutoff: f32,
-=======
-    pub lj_epsilon: f32,
-    pub lj_sigma: f32,
-    pub lj_cutoff: f32,
-    pub lj_enabled: bool,
->>>>>>> 96d796a0
 }
 
 pub static SPECIES_PROPERTIES: Lazy<HashMap<Species, SpeciesProps>> = Lazy::new(|| {
@@ -32,17 +25,10 @@
             mass: 1.0,
             radius: 1.0,
             damping: 1.0,
-<<<<<<< HEAD
             lj_enabled: false,
-            lj_epsilon: 0.0,
-            lj_sigma: config::LJ_FORCE_SIGMA,
-            lj_cutoff: config::LJ_FORCE_CUTOFF,
-=======
             lj_epsilon: 0.0,
             lj_sigma: crate::config::LJ_FORCE_SIGMA,
             lj_cutoff: crate::config::LJ_FORCE_CUTOFF,
-            lj_enabled: false,
->>>>>>> 96d796a0
         },
     );
     m.insert(
@@ -51,17 +37,10 @@
             mass: 1.0,
             radius: 1.0,
             damping: 1.0,
-<<<<<<< HEAD
             lj_enabled: true,
-            lj_epsilon: config::LJ_FORCE_EPSILON,
-            lj_sigma: config::LJ_FORCE_SIGMA,
-            lj_cutoff: config::LJ_FORCE_CUTOFF,
-=======
             lj_epsilon: crate::config::LJ_FORCE_EPSILON,
             lj_sigma: crate::config::LJ_FORCE_SIGMA,
             lj_cutoff: crate::config::LJ_FORCE_CUTOFF,
-            lj_enabled: true,
->>>>>>> 96d796a0
         },
     );
     m.insert(
@@ -70,17 +49,10 @@
             mass: 1e6,
             radius: 1.0,
             damping: 1.0,
-<<<<<<< HEAD
             lj_enabled: true,
-            lj_epsilon: config::LJ_FORCE_EPSILON,
-            lj_sigma: config::LJ_FORCE_SIGMA,
-            lj_cutoff: config::LJ_FORCE_CUTOFF,
-=======
             lj_epsilon: crate::config::LJ_FORCE_EPSILON,
             lj_sigma: crate::config::LJ_FORCE_SIGMA,
             lj_cutoff: crate::config::LJ_FORCE_CUTOFF,
-            lj_enabled: true,
->>>>>>> 96d796a0
         },
     );
     m.insert(
@@ -89,17 +61,10 @@
             mass: 40.0,
             radius: 1.5,
             damping: 1.0,
-<<<<<<< HEAD
             lj_enabled: false,
-            lj_epsilon: 0.0,
-            lj_sigma: config::LJ_FORCE_SIGMA,
-            lj_cutoff: config::LJ_FORCE_CUTOFF,
-=======
             lj_epsilon: 0.0,
             lj_sigma: crate::config::LJ_FORCE_SIGMA,
             lj_cutoff: crate::config::LJ_FORCE_CUTOFF,
-            lj_enabled: false,
->>>>>>> 96d796a0
         },
     );
     m
@@ -107,22 +72,16 @@
 
 /// Maximum LJ interaction range across all species.
 pub fn max_lj_cutoff() -> f32 {
-<<<<<<< HEAD
     use Species::*;
     let species_list = [LithiumIon, LithiumMetal, FoilMetal, ElectrolyteAnion];
     
     species_list
         .iter()
         .map(|&species| get_species_props(species))
-=======
-    SPECIES_PROPERTIES
-        .values()
->>>>>>> 96d796a0
         .filter(|p| p.lj_enabled)
         .map(|p| p.lj_cutoff * p.lj_sigma)
         .fold(0.0_f32, f32::max)
 }
-<<<<<<< HEAD
 
 /// Mutable override properties for species (used by GUI)
 pub static SPECIES_PROPERTY_OVERRIDES: Lazy<Mutex<HashMap<Species, SpeciesProps>>> = Lazy::new(|| {
@@ -146,8 +105,8 @@
             damping: 1.0,
             lj_enabled: false,
             lj_epsilon: 0.0,
-            lj_sigma: config::LJ_FORCE_SIGMA,
-            lj_cutoff: config::LJ_FORCE_CUTOFF,
+            lj_sigma: crate::config::LJ_FORCE_SIGMA,
+            lj_cutoff: crate::config::LJ_FORCE_CUTOFF,
         }
     })
 }
@@ -157,6 +116,4 @@
     if let Ok(mut overrides) = SPECIES_PROPERTY_OVERRIDES.lock() {
         overrides.insert(species, props);
     }
-}
-=======
->>>>>>> 96d796a0
+}