--- conflicted
+++ resolved
@@ -17,11 +17,7 @@
 mod config;
 mod profiler;
 mod io;
-<<<<<<< HEAD
-mod species_properties;
-=======
 mod species;
->>>>>>> 25e468a4
 
 use crate::body::Species;
 //use crate::body::foil::{Foil, LinkMode};
