--- conflicted
+++ resolved
@@ -28,12 +28,8 @@
     pub link_id: Option<u64>,
     /// Link mode describing how the currents are related.
     pub mode: LinkMode,
-<<<<<<< HEAD
-    /// Frequency in Hz for switching the sign of `current`.
-=======
     /// Frequency in Hz to toggle the foil current on/off.
     /// `0.0` means the foil is always on.
->>>>>>> cb8ea02e
     pub switch_hz: f32,
 }
 
@@ -54,11 +50,7 @@
             accum: 0.0,
             link_id: None,
             mode: LinkMode::Parallel,
-<<<<<<< HEAD
             switch_hz: 0.0,
-=======
-            switch_hz,
->>>>>>> cb8ea02e
         }
     }
 }