--- conflicted
+++ resolved
@@ -186,21 +186,12 @@
         profile_scope!("iterate");
         // Damping factor scales with timestep and is user-configurable
         let dt = self.dt;
-<<<<<<< HEAD
-        let base = self.config.damping_base;
-        let bounds = self.bounds;
-        self.bodies.par_iter_mut().for_each(|body| {
-            body.vel += body.acc * dt;
-            let damping = body.species.damping() * base;
-            body.vel *= damping.powf(dt / 0.01);
-=======
         let base_damping = self.config.damping_base.powf(dt / 0.01);
         let bounds = self.bounds;
         self.bodies.par_iter_mut().for_each(|body| {
             body.vel += body.acc * dt;
             let damping = base_damping * body.species.damping();
             body.vel *= damping;
->>>>>>> 25e468a4
             body.pos += body.vel * dt;
             for axis in 0..2 {
                 let pos = if axis == 0 { &mut body.pos.x } else { &mut body.pos.y };
