// simulation/simulation.rs
// Contains the Simulation struct and main methods (new, step, iterate, perform_electron_hopping)

use crate::{body::{Body, Species, Electron}, quadtree::Quadtree, cell_list::CellList};
use rayon::prelude::*;
use crate::renderer::state::{FIELD_MAGNITUDE, FIELD_DIRECTION, TIMESTEP, COLLISION_PASSES, SIM_TIME};
use ultraviolet::Vec2;
use super::forces;
use super::collision;
use crate::config;
use crate::simulation::utils::can_transfer_electron;
use rand::prelude::*; // Import all prelude traits for rand 0.9+
use crate::profile_scope;
use std::collections::HashMap;

/// The main simulation state and logic for the particle system.
pub struct Simulation {
    pub dt: f32,
    pub frame: usize,
    pub bodies: Vec<Body>,
    pub quadtree: Quadtree,
    pub cell_list: CellList,
    pub bounds: f32,
    pub rewound_flags: Vec<bool>,
    pub background_e_field: Vec2,
    pub foils: Vec<crate::body::foil::Foil>,
    pub body_to_foil: HashMap<u64, u64>,
    pub config:config::SimConfig, //
}

impl Simulation {
    pub fn new() -> Self {
        let dt = config::DEFAULT_DT;
        let theta = config::QUADTREE_THETA;
        let epsilon = config::QUADTREE_EPSILON;
        let leaf_capacity = config::QUADTREE_LEAF_CAPACITY;
        let thread_capacity = config::QUADTREE_THREAD_CAPACITY;
        let bounds = config::DOMAIN_BOUNDS;
        // Start with no bodies; scenario setup is now done via SimCommand AddCircle/AddBody
        let bodies = Vec::new();
        let quadtree = Quadtree::new(theta, epsilon, leaf_capacity, thread_capacity);
<<<<<<< HEAD
        let cell_size = crate::species::SPECIES_PROPERTIES
            .values()
            .map(|p| p.lj_cutoff * p.lj_sigma)
            .fold(0.0, f32::max);
=======
        let cell_size = crate::species::max_lj_cutoff();
>>>>>>> d86f2fb0
        let cell_list = CellList::new(bounds, cell_size);
        let rewound_flags = vec![];
        let sim = Self {
            dt,
            frame: 0,
            bodies,
            quadtree,
            cell_list,
            bounds,
            rewound_flags,
            background_e_field: Vec2::zero(),
            foils: Vec::new(),
            body_to_foil: HashMap::new(),
            config: config::SimConfig::default(),
        };
        // Example: scenario setup using SimCommand (pseudo-code, actual sending is done in main.rs or GUI)
        // let left_center = Vec2::new(-bounds * 0.6, 0.0);
        // let right_center = Vec2::new(bounds * 0.6, 0.0);
        // let center = Vec2::zero();
        // let clump_radius = 10.0;
        // let metal_body = Body::new(Vec2::zero(), Vec2::zero(), 1.0, 1.0, 0.0, Species::LithiumMetal);
        // let ion_body = Body::new(Vec2::zero(), Vec2::zero(), 1.0, 1.0, 1.0, Species::LithiumIon);
        // SimCommand::AddCircle { body: metal_body, x: left_center.x, y: left_center.y, radius: clump_radius }
        // SimCommand::AddCircle { body: metal_body, x: right_center.x, y: right_center.y, radius: clump_radius }
        // SimCommand::AddCircle { body: ion_body, x: center.x, y: center.y, radius: clump_radius }
        sim
    }

    pub fn step(&mut self) {
        profile_scope!("simulation_step");
        // Sync config from global LJ_CONFIG (updated by GUI)
        self.config = crate::config::LJ_CONFIG.lock().clone();

        let mag = *FIELD_MAGNITUDE.lock();
        let theta = (*FIELD_DIRECTION.lock()).to_radians();
        self.background_e_field = Vec2::new(theta.cos(), theta.sin()) * mag;
        self.rewound_flags.par_iter_mut().for_each(|flag| *flag = false);
        self.dt = *TIMESTEP.lock();
        let time = self.frame as f32 * self.dt;

        // Update global simulation time for GUI access
        *SIM_TIME.lock() = time;

        // Propagate linked foil currents using effective current (DC + AC)
        let mut updates = Vec::new();
        let mut processed_links = std::collections::HashSet::new();
        
        for foil in &self.foils {
            if let Some(link_id) = foil.link_id {
                // Avoid processing the same link twice (from both sides)
                let link_pair = if foil.id < link_id {
                    (foil.id, link_id)
                } else {
                    (link_id, foil.id)
                };
                
                if processed_links.contains(&link_pair) {
                    continue;
                }
                processed_links.insert(link_pair);
                
                if let Some(linked_foil_idx) = self.foils.iter().position(|f| f.id == link_id) {
                    // Use the foil with smaller ID as the master (consistent choice)
                    let (master_foil, slave_idx) = if foil.id < link_id {
                        (foil, linked_foil_idx)
                    } else {
                        // Find the other foil to use as master
                        if let Some(other_foil) = self.foils.iter().find(|f| f.id == link_id) {
                            (other_foil, self.foils.iter().position(|f| f.id == foil.id).unwrap())
                        } else {
                            continue;
                        }
                    };
                    
                    // Calculate effective current for the master foil
                    let effective_current = {
                        let mut current = master_foil.dc_current;
                        if master_foil.switch_hz > 0.0 {
                            let ac_component = if (time * master_foil.switch_hz) % 1.0 < 0.5 { 
                                master_foil.ac_current 
                            } else { 
                                -master_foil.ac_current 
                            };
                            current += ac_component;
                        }
                        current
                    };
                    
                    let new_current = match master_foil.mode {
                        crate::body::foil::LinkMode::Parallel => effective_current,
                        crate::body::foil::LinkMode::Opposite => -effective_current,
                    };
                    updates.push((slave_idx, new_current));
                }
            }
        }
        for (idx, cur) in updates {
            if let Some(f) = self.foils.get_mut(idx) {
                // Update the legacy current field for linked foils
                f.current = cur;
            }
        }
        self.bodies.par_iter_mut().for_each(|body| {
            body.acc = Vec2::zero();
        });

        forces::attract(self);
        forces::apply_lj_forces(self);
        self.iterate();
        let num_passes = *COLLISION_PASSES.lock();
        for _ in 1..num_passes {
            collision::collide(self);
        }
        self.update_surrounded_flags();

        // Track which bodies receive electrons from foil current this step
        let mut foil_current_recipients = vec![false; self.bodies.len()];
        // Apply foil current sources/sinks
        for (_, foil) in self.foils.iter_mut().enumerate() {
            // Calculate effective current
            let effective_current = if let Some(link_id) = foil.link_id {
                // For linked foils, determine if this is master or slave
                let is_master = foil.id < link_id;
                if is_master {
                    // Master calculates from its own DC + AC components
                    let mut current = foil.dc_current;
                    if foil.switch_hz > 0.0 {
                        let ac_component = if (time * foil.switch_hz) % 1.0 < 0.5 { 
                            foil.ac_current 
                        } else { 
                            -foil.ac_current 
                        };
                        current += ac_component;
                    }
                    current
                } else {
                    // Slave uses the propagated current value
                    foil.current
                }
            } else {
                // For non-linked foils, calculate from DC + AC components
                let mut current = foil.dc_current;
                // Add AC component only if frequency is set
                if foil.switch_hz > 0.0 {
                    let ac_component = if (time * foil.switch_hz) % 1.0 < 0.5 { 
                        foil.ac_current 
                    } else { 
                        -foil.ac_current 
                    };
                    current += ac_component;
                }
                current
            };
            foil.accum += effective_current * self.dt;

            let mut rng = rand::rng();
            // Print electron counts for all foil bodies before
            #[cfg(debug_assertions)]
            for &id in &foil.body_ids {
                if let Some(body) = self.bodies.iter().find(|b| b.id == id && b.species == Species::FoilMetal) {
                    println!("[Foil Debug]   Body id {}: electrons before = {}", id, body.electrons.len());
                }
            }
            while foil.accum >= 1.0 {

                if let Some(&id) = foil.body_ids.as_slice().choose(&mut rng) {
                    if let Some((body_idx, body)) = self.bodies.iter_mut().enumerate().find(|(_, b)| b.id == id && b.species == Species::FoilMetal) {
                        if body.electrons.len() < crate::config::FOIL_MAX_ELECTRONS {
                            body.electrons.push(Electron { rel_pos: Vec2::zero(), vel: Vec2::zero() });
                            foil_current_recipients[body_idx] = true;
                        }
                    }
                }
                foil.accum -= 1.0;
            }
            while foil.accum <= -1.0 {
                if let Some(&id) = foil.body_ids.as_slice().choose(&mut rng) {
                    if let Some((body_idx, body)) = self.bodies.iter_mut().enumerate().find(|(_, b)| b.id == id && b.species == Species::FoilMetal) {
                        if !body.electrons.is_empty() {
                            body.electrons.pop();
                            foil_current_recipients[body_idx] = true;
                        }
                    }
                }
                foil.accum += 1.0;
            }
            // Print electron counts for all foil bodies after
            #[cfg(debug_assertions)]
            for &id in &foil.body_ids {
                if let Some(body) = self.bodies.iter().find(|b| b.id == id && b.species == Species::FoilMetal) {
                     println!("[Foil Debug]   Body id {}: electrons after = {}", id, body.electrons.len());
                }
            }
        }
        // Ensure all body charges are up-to-date after foil current changes
        self.bodies.par_iter_mut().for_each(|body| body.update_charge_from_electrons());
        // Rebuild the quadtree after charge/electron changes so field is correct for hopping
        self.quadtree.build(&mut self.bodies);

        let quadtree = &self.quadtree;
        let len = self.bodies.len();
        let bodies_ptr = self.bodies.as_ptr();
        for i in 0..len {
            let bodies_slice = unsafe { std::slice::from_raw_parts(bodies_ptr, len) };
            let body = &mut self.bodies[i];
            body.update_electrons(bodies_slice, quadtree, self.background_e_field, self.dt);
            body.update_charge_from_electrons();
        }
        self.perform_electron_hopping_with_exclusions(&foil_current_recipients);
        self.frame += 1;

        #[cfg(test)]
        // After all updates, print debug info for anions
        for (i, body) in self.bodies.iter().enumerate() {
            if body.species == crate::body::Species::ElectrolyteAnion {
                println!("[DEBUG] Step {}: Anion {} charge = {}, pos = {:?}, vel = {:?}", self.frame, i, body.charge, body.pos, body.vel);
            }
        }
    }

    pub fn iterate(&mut self) {
        profile_scope!("iterate");
        // Damping factor scales with timestep and is user-configurable
        let dt = self.dt;
        let base_damping = self.config.damping_base.powf(dt / 0.01);
        let bounds = self.bounds;
        self.bodies.par_iter_mut().for_each(|body| {
            body.vel += body.acc * dt;
            let damping = base_damping * body.species.damping();
            body.vel *= damping;
            body.pos += body.vel * dt;
            for axis in 0..2 {
                let pos = if axis == 0 { &mut body.pos.x } else { &mut body.pos.y };
                let vel = if axis == 0 { &mut body.vel.x } else { &mut body.vel.y };
                if *pos < -bounds {
                    *pos = -bounds;
                    *vel = -*vel;
                } else if *pos > bounds {
                    *pos = bounds;
                    *vel = -*vel;
                }
            }
        });
    }

    pub fn use_cell_list(&self) -> bool {
        let area = (2.0 * self.bounds) * (2.0 * self.bounds);
        let density = self.bodies.len() as f32 / area;
        density > self.config.cell_list_density_threshold
    }

    /// Attempt electron hops between nearby bodies.
    ///
    /// `exclude_donor` marks bodies that should not donate electrons this step
    /// (used for foil current sources). When `use_butler_volmer` is enabled
    /// in the configuration, hops between different species use the
    /// Butler-Volmer rate expression.
    pub fn perform_electron_hopping_with_exclusions(&mut self, exclude_donor: &[bool]) {
        if self.bodies.is_empty() { return; }
        let n = self.bodies.len();
        let mut hops: Vec<(usize, usize)> = vec![];
        let mut received_electron = vec![false; n];
        let mut donated_electron = vec![false; n];
        let mut src_indices: Vec<usize> = (0..n).collect();
        let mut rng = rand::rng();
        src_indices.shuffle(&mut rng);
        for &src_idx in &src_indices {
            if donated_electron[src_idx] || exclude_donor[src_idx] { continue; }
            let src_body = &self.bodies[src_idx];
            let src_diff = src_body.electrons.len() as i32 - src_body.neutral_electron_count() as i32;
            if !(src_body.species == Species::LithiumMetal || src_body.species == Species::FoilMetal) || src_diff < 0 {
                continue;
            }
            let hop_radius = self.config.hop_radius_factor * src_body.radius;

            // Use quadtree for neighbor search!
            let mut candidate_neighbors = self.quadtree
                .find_neighbors_within(&self.bodies, src_idx, hop_radius)
                .into_iter()
                .filter(|&dst_idx| dst_idx != src_idx && !received_electron[dst_idx])
                .filter(|&dst_idx| {
                    let dst_body = &self.bodies[dst_idx];
                    let dst_diff = dst_body.electrons.len() as i32 - dst_body.neutral_electron_count() as i32;
                    // Allow hop if donor is more excess than recipient
                    if src_diff >= dst_diff {
                        match dst_body.species {
                            Species::LithiumMetal | Species::FoilMetal | Species::LithiumIon => can_transfer_electron(src_body, dst_body),
                            _ => false,
                        }
                    } else {
                        false
                    }
                })
                .collect::<Vec<_>>();

            candidate_neighbors.shuffle(&mut rng);

            // Only check until the first successful hop
            if let Some(&dst_idx) = candidate_neighbors.iter().find(|&&dst_idx| {
                let dst_body = &self.bodies[dst_idx];
                let d_phi = dst_body.charge - src_body.charge;
                let hop_vec = dst_body.pos - src_body.pos;
                let hop_dir = if hop_vec.mag() > 1e-6 { hop_vec.normalized() } else { Vec2::zero() };
                let local_field = self.background_e_field
                    + self.quadtree.field_at_point(&self.bodies, src_body.pos, crate::simulation::forces::K_E);
                let field_dir = if local_field.mag() > 1e-6 { local_field.normalized() } else { Vec2::zero() };
                let mut alignment = (-hop_dir.dot(field_dir)).max(0.0);
                if field_dir == Vec2::zero() { alignment = 1.0; }
                if alignment < 1e-3 { return false; }

                let rate = if self.config.use_butler_volmer && src_body.species != dst_body.species {
                    // Butler-Volmer kinetics for inter-species electron transfer
                    let alpha = self.config.bv_transfer_coeff;
                    let scale = self.config.bv_overpotential_scale;
                    let i0 = self.config.bv_exchange_current;
                    let forward = (alpha * d_phi / scale).exp();
                    let backward = (-(1.0 - alpha) * d_phi / scale).exp();
                    i0 * (forward - backward)
                } else {
                    if d_phi <= 0.0 { return false; }
                    self.config.hop_rate_k0 * (self.config.hop_transfer_coeff * d_phi / self.config.hop_activation_energy).exp()
                };

                if rate <= 0.0 { return false; }
                let p_hop = alignment * (1.0 - (-rate * self.dt).exp());
                rand::random::<f32>() < p_hop
            }) {
                hops.push((src_idx, dst_idx));
                received_electron[dst_idx] = true;
                donated_electron[src_idx] = true;
            }
        }
        for (src_idx, dst_idx) in hops {
            if let Some(electron) = self.bodies[src_idx].electrons.pop() {
                self.bodies[dst_idx].electrons.push(electron);
                self.bodies[src_idx].update_charge_from_electrons();
                self.bodies[dst_idx].update_charge_from_electrons();
            }
        }
        // Split immutable borrows for rayon safety
        //let bodies_ref: Vec<Body> = self.bodies.iter().cloned().collect();
        //let quadtree_ref = &self.quadtree;
        profile_scope!("apply_redox");
        self.bodies.par_iter_mut().for_each(|body| {
            body.apply_redox();
        });
    }

    /// Update `surrounded_by_metal` for all bodies using either the cell list or quadtree.
    pub fn update_surrounded_flags(&mut self) {
        if self.bodies.is_empty() { return; }
        let use_cell = self.use_cell_list();
<<<<<<< HEAD
        let neighbor_radius = Species::LithiumMetal.lj_cutoff() * Species::LithiumMetal.lj_sigma();
=======
        let neighbor_radius = crate::species::max_lj_cutoff();
>>>>>>> d86f2fb0
        if use_cell {
            self.cell_list.cell_size = neighbor_radius;
            self.cell_list.rebuild(&self.bodies);
        } else {
            self.quadtree.build(&mut self.bodies);
        }
        let quadtree = &self.quadtree;
        let cell_list = &self.cell_list;
        let frame = self.frame;
        // Collect the data needed for immutable borrow
        let bodies_snapshot: Vec<_> = self.bodies.iter().map(|b| b.clone()).collect();
        for (i, body) in self.bodies.iter_mut().enumerate() {
            body.maybe_update_surrounded(i, &bodies_snapshot, quadtree, cell_list, use_cell, frame);
        }
    }
}<|MERGE_RESOLUTION|>--- conflicted
+++ resolved
@@ -39,14 +39,7 @@
         // Start with no bodies; scenario setup is now done via SimCommand AddCircle/AddBody
         let bodies = Vec::new();
         let quadtree = Quadtree::new(theta, epsilon, leaf_capacity, thread_capacity);
-<<<<<<< HEAD
-        let cell_size = crate::species::SPECIES_PROPERTIES
-            .values()
-            .map(|p| p.lj_cutoff * p.lj_sigma)
-            .fold(0.0, f32::max);
-=======
         let cell_size = crate::species::max_lj_cutoff();
->>>>>>> d86f2fb0
         let cell_list = CellList::new(bounds, cell_size);
         let rewound_flags = vec![];
         let sim = Self {
@@ -399,11 +392,7 @@
     pub fn update_surrounded_flags(&mut self) {
         if self.bodies.is_empty() { return; }
         let use_cell = self.use_cell_list();
-<<<<<<< HEAD
-        let neighbor_radius = Species::LithiumMetal.lj_cutoff() * Species::LithiumMetal.lj_sigma();
-=======
         let neighbor_radius = crate::species::max_lj_cutoff();
->>>>>>> d86f2fb0
         if use_cell {
             self.cell_list.cell_size = neighbor_radius;
             self.cell_list.rebuild(&self.bodies);
