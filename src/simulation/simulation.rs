// simulation/simulation.rs
// Contains the Simulation struct and main methods (new, step, iterate, perform_electron_hopping)

use super::collision;
use super::forces;
use super::history::PlaybackController;
use super::compressed_history::CompressedHistorySystem;
use crate::body::foil::LinkMode;
use crate::config;
use crate::profile_scope;
use crate::renderer::state::{
    COLLISION_PASSES, FIELD_DIRECTION, FIELD_MAGNITUDE, SIM_TIME, TIMESTEP,
};
use crate::simulation::utils::can_transfer_electron;
use crate::{
    body::{Body, Electron, Species},
    cell_list::CellList,
    quadtree::Quadtree,
    switch_charging::{
        self, FoilStateSnapshot, RunState, StatusSender, SwitchControl, SwitchScheduler,
        SwitchStatus,
    },
};
use rand::prelude::*; // Import all prelude traits for rand 0.9+
use rayon::prelude::*;
<<<<<<< HEAD
use std::collections::{HashMap, HashSet, VecDeque};
=======
use std::collections::HashMap;
>>>>>>> db166b89
use ultraviolet::Vec2;

/// The main simulation state and logic for the particle system.
pub struct Simulation {
    pub dt: f32,
    pub frame: usize,
    pub bodies: Vec<Body>,
    pub quadtree: Quadtree,
    pub cell_list: CellList,
    pub domain_width: f32,  // Half-width of the domain (from center to edge)
    pub domain_height: f32, // Half-height of the domain (from center to edge)
    pub domain_depth: f32,  // Half-depth of the domain (for z-direction)
    pub rewound_flags: Vec<bool>,
    pub background_e_field: Vec2,
    pub foils: Vec<crate::body::foil::Foil>,
    pub body_to_foil: HashMap<u64, u64>,
    pub config: config::SimConfig, //
    /// Track when thermostat was last applied (in simulation time)
    pub last_thermostat_time: f32,
    pub compressed_history: CompressedHistorySystem,
    pub history_cursor: usize,
    pub history_dirty: bool,
    pub playback: PlaybackController,
    pub switch_config: switch_charging::SwitchChargingConfig,
    pub switch_scheduler: SwitchScheduler,
    pub switch_run_state: RunState,
    pub switch_saved_states: HashMap<u64, FoilStateSnapshot>,
    pub switch_active_pair: Option<(u64, u64)>,
    pub switch_status_tx: Option<StatusSender>,
}

impl Simulation {
    pub fn new() -> Self {
        let dt = config::DEFAULT_DT_FS;
        let theta = config::QUADTREE_THETA;
        let epsilon = config::QUADTREE_EPSILON;
        let leaf_capacity = config::QUADTREE_LEAF_CAPACITY;
        let thread_capacity = config::QUADTREE_THREAD_CAPACITY;
        let bounds = config::DOMAIN_BOUNDS;
        // Start with no bodies; scenario setup is now done via SimCommand AddCircle/AddBody
        let bodies = Vec::new();
        let quadtree = Quadtree::new(theta, epsilon, leaf_capacity, thread_capacity);
        let cell_size = crate::species::max_lj_cutoff();
        let cell_list = CellList::new(bounds, bounds, cell_size);
        let rewound_flags = vec![];
        // Initialize compressed history system
        let compressed_history = CompressedHistorySystem::new_default();
        let mut sim = Self {
            dt,
            frame: 0,
            bodies,
            quadtree,
            cell_list,
            domain_width: bounds, // Initialize with square domain, will be updated by SetDomainSize command
            domain_height: bounds, // Initialize with square domain, will be updated by SetDomainSize command
            domain_depth: bounds,  // Initialize with square domain depth
            rewound_flags,
            background_e_field: Vec2::zero(),
            foils: Vec::new(),
            body_to_foil: HashMap::new(),
            config: config::SimConfig::default(),
            last_thermostat_time: 0.0,
            compressed_history,
            history_cursor: 0,
            history_dirty: false,
            playback: PlaybackController::new(),
            switch_config: switch_charging::SwitchChargingConfig::default(),
            switch_scheduler: SwitchScheduler::default(),
            switch_run_state: RunState::Idle,
            switch_saved_states: HashMap::new(),
            switch_active_pair: None,
            switch_status_tx: None,
        };
        sim.initialize_history();
        sim
    }

    pub fn set_switch_status_sender(&mut self, sender: StatusSender) {
        self.switch_status_tx = Some(sender);
    }

    pub fn handle_switch_control(&mut self, control: SwitchControl) {
        match control {
            SwitchControl::Start => self.start_switch_charging(),
            SwitchControl::Pause => self.pause_switch_charging(),
            SwitchControl::Stop => self.stop_switch_charging(),
            SwitchControl::UpdateConfig(cfg) => self.update_switch_config(cfg),
        }
    }

    fn start_switch_charging(&mut self) {
        match self.switch_config.validate() {
            Ok(_) => {
                self.refresh_switch_snapshots();
                self.switch_scheduler.start(&self.switch_config);
                self.switch_run_state = RunState::Running;
                self.send_switch_status(SwitchStatus::RunState(RunState::Running));
                self.mark_history_dirty();
            }
            Err(err) => {
                self.send_switch_status(SwitchStatus::ValidationFailed(err));
            }
        }
    }

    fn pause_switch_charging(&mut self) {
        if self.switch_run_state == RunState::Running {
            self.switch_scheduler.pause();
            self.switch_run_state = RunState::Paused;
            self.send_switch_status(SwitchStatus::RunState(RunState::Paused));
        }
    }

    fn stop_switch_charging(&mut self) {
        if self.switch_run_state != RunState::Idle {
            self.switch_scheduler.stop();
            self.switch_run_state = RunState::Idle;
            self.switch_active_pair = None;
            self.restore_all_switch_snapshots();
            self.switch_saved_states.clear();
            self.send_switch_status(SwitchStatus::RunState(RunState::Idle));
            self.mark_history_dirty();
        }
    }

    fn update_switch_config(&mut self, mut cfg: switch_charging::SwitchChargingConfig) {
        cfg.ensure_all_steps();
        self.switch_config = cfg;
        self.switch_config.sim_dt_s = (self.dt as f64) * 1e-15;
        self.switch_active_pair = None;
        match self.switch_config.validate() {
            Ok(_) => {
                self.switch_scheduler.sync_with_config(&self.switch_config);
                self.refresh_switch_snapshots();
                self.send_switch_status(SwitchStatus::ConfigApplied(self.switch_config.clone()));
                self.mark_history_dirty();
            }
            Err(err) => {
                self.send_switch_status(SwitchStatus::ValidationFailed(err));
            }
        }
    }

    fn refresh_switch_snapshots(&mut self) {
        let assigned: HashSet<u64> = self.switch_config.role_to_foil.values().copied().collect();
        self.switch_saved_states
            .retain(|id, _| assigned.contains(id));
        for foil_id in assigned {
            if let Some(foil) = self.foils.iter().find(|f| f.id == foil_id) {
                self.switch_saved_states
                    .insert(foil_id, FoilStateSnapshot::from_foil(foil));
            }
        }
    }

    fn restore_snapshot_for(&mut self, foil_id: u64) {
        if let Some(snapshot) = self.switch_saved_states.get(&foil_id).cloned() {
            if let Some(foil) = self.foils.iter_mut().find(|f| f.id == foil_id) {
                snapshot.apply(foil);
            }
        }
    }

    fn restore_all_switch_snapshots(&mut self) {
        let ids: Vec<u64> = self.switch_saved_states.keys().copied().collect();
        for foil_id in ids {
            self.restore_snapshot_for(foil_id);
        }
    }

    fn apply_switch_step(&mut self, pair: (u64, u64), setpoint: &switch_charging::StepSetpoint) {
        self.switch_active_pair = Some(pair);
        
        // Collect foil IDs to avoid borrow conflicts
        let foil_ids: Vec<u64> = self.switch_config.role_to_foil.values().copied().collect();
        for &foil_id in &foil_ids {
            if foil_id != pair.0 && foil_id != pair.1 {
                self.restore_snapshot_for(foil_id);
            }
        }
        self.restore_snapshot_for(pair.0);
        self.restore_snapshot_for(pair.1);

        match setpoint.mode {
            switch_charging::Mode::Current => {
                if let Some(foil) = self.foils.iter_mut().find(|f| f.id == pair.0) {
                    if foil.charging_mode != crate::body::foil::ChargingMode::Current {
                        foil.disable_overpotential_mode();
                    }
                    foil.charging_mode = crate::body::foil::ChargingMode::Current;
                    foil.dc_current = setpoint.value as f32;
                    foil.ac_current = 0.0;
                    foil.switch_hz = 0.0;
                }
                if let Some(foil) = self.foils.iter_mut().find(|f| f.id == pair.1) {
                    if foil.charging_mode != crate::body::foil::ChargingMode::Current {
                        foil.disable_overpotential_mode();
                    }
                    foil.charging_mode = crate::body::foil::ChargingMode::Current;
                    foil.dc_current = -(setpoint.value as f32);
                    foil.ac_current = 0.0;
                    foil.switch_hz = 0.0;
                }
            }
            switch_charging::Mode::Overpotential => {
                let target_positive = setpoint.value as f32;
                let target_negative = (2.0 - setpoint.value) as f32;
                if let Some(foil) = self.foils.iter_mut().find(|f| f.id == pair.0) {
                    if foil.charging_mode != crate::body::foil::ChargingMode::Overpotential {
                        foil.enable_overpotential_mode(target_positive);
                    }
                    if let Some(controller) = foil.overpotential_controller.as_mut() {
                        controller.target_ratio = target_positive;
                    }
                }
                if let Some(foil) = self.foils.iter_mut().find(|f| f.id == pair.1) {
                    if foil.charging_mode != crate::body::foil::ChargingMode::Overpotential {
                        foil.enable_overpotential_mode(target_negative);
                    }
                    if let Some(controller) = foil.overpotential_controller.as_mut() {
                        controller.target_ratio = target_negative;
                    }
                }
            }
        }
    }

    fn tick_switch_charging(&mut self) {
        self.switch_config.sim_dt_s = (self.dt as f64) * 1e-15;
        if self.switch_run_state != RunState::Running {
            return;
        }
        if let Some(((pos, neg), setpoint)) = self.switch_scheduler.on_tick(&self.switch_config) {
            self.apply_switch_step((pos, neg), &setpoint);
            self.send_switch_status(SwitchStatus::ActiveStep {
                step_index: self.switch_scheduler.current_step(),
                dwell_remaining: self.switch_scheduler.dwell_remaining(),
            });
        }
    }

    fn send_switch_status(&self, status: SwitchStatus) {
        if let Some(tx) = &self.switch_status_tx {
            let _ = tx.send(status);
        }
    }

    pub fn step(&mut self) {
        profile_scope!("simulation_step");
        // Sync config from global LJ_CONFIG (updated by GUI)
        self.config = crate::config::LJ_CONFIG.lock().clone();

        let mag = *FIELD_MAGNITUDE.lock();
        let theta = (*FIELD_DIRECTION.lock()).to_radians();
        self.background_e_field = Vec2::new(theta.cos(), theta.sin()) * mag;
        self.rewound_flags
            .par_iter_mut()
            .for_each(|flag| *flag = false);
        self.dt = *TIMESTEP.lock();
        self.tick_switch_charging();
        let time = self.frame as f32 * self.dt;

        // Update global simulation time for GUI access
        *SIM_TIME.lock() = time;

        // Check for NaN values at start of step
        let nan_count = self
            .bodies
            .iter()
            .filter(|b| !b.pos.x.is_finite() || !b.pos.y.is_finite() || !b.charge.is_finite())
            .count();
        if nan_count > 0 {
            // NaN values detected at step start
        }

        // Propagate linked foil currents - removed since we now handle linking at the property level

        self.bodies.par_iter_mut().for_each(|body| {
            body.acc = Vec2::zero();
            body.az = 0.0; // Reset z-acceleration as well
        });

        forces::attract(self);
        forces::apply_polar_forces(self);
        forces::apply_lj_forces(self);
        forces::apply_repulsive_forces(self);

        // Check for NaN values after force calculations
        let nan_count = self
            .bodies
            .iter()
            .filter(|b| !b.acc.x.is_finite() || !b.acc.y.is_finite() || !b.az.is_finite())
            .count();
        if nan_count > 0 {
            // NaN values detected after force calculations
        }

        // Apply out-of-plane forces if enabled
        if self.config.enable_out_of_plane {
            super::out_of_plane::apply_out_of_plane(self);
        }

        // Check for NaN values after out-of-plane physics
        let nan_count = self
            .bodies
            .iter()
            .filter(|b| {
                !b.pos.x.is_finite()
                    || !b.pos.y.is_finite()
                    || !b.charge.is_finite()
                    || !b.z.is_finite()
            })
            .count();
        if nan_count > 0 {
            // NaN values detected after out-of-plane physics
        }

        // Apply Li+ mobility enhancement (pressure-dependent collision softening)
        // super::li_mobility::apply_li_mobility_enhancement(self);

        // Update frustration tracking for particles that may be stuck
        // Removed: frustration system replaced with simple Li+ collision softness

        self.iterate();

        // Check for NaN values after iterate
        let nan_count = self
            .bodies
            .iter()
            .filter(|b| !b.pos.x.is_finite() || !b.pos.y.is_finite() || !b.charge.is_finite())
            .count();
        if nan_count > 0 {
            // NaN values detected after iterate
        }

        let num_passes = *COLLISION_PASSES.lock();
        for _ in 1..num_passes {
            collision::collide(self);
        }
        self.update_surrounded_flags();

        // Track which bodies receive electrons from foil current this step
        let mut foil_current_recipients = vec![false; self.bodies.len()];
        // Apply foil current sources/sinks with charge conservation
        self.process_foils_with_charge_conservation(time, &mut foil_current_recipients);
        // Ensure all body charges are up-to-date after foil current changes
        self.bodies
            .par_iter_mut()
            .for_each(|body| body.update_charge_from_electrons());

        // Rebuild the quadtree after charge/electron changes so field is correct for hopping
        // Use domain-aware build to respect the configured domain boundaries
        self.quadtree
            .build_with_domain(&mut self.bodies, self.domain_width, self.domain_height);

        let quadtree = &self.quadtree;
        let len = self.bodies.len();
        let bodies_ptr = self.bodies.as_ptr();
        for i in 0..len {
            if i % 1000 == 0 && i > 0 {
                // Processing electron updates in batches
            }
            let bodies_slice = unsafe { std::slice::from_raw_parts(bodies_ptr, len) };
            let body = &mut self.bodies[i];
            body.update_electrons(
                bodies_slice,
                quadtree,
                self.background_e_field,
                self.dt,
                self.config.coulomb_constant,
            );
            body.update_charge_from_electrons();
        }

        self.perform_electron_hopping_with_exclusions(&foil_current_recipients);

        // Apply periodic thermostat if enough time has passed
        if time - self.last_thermostat_time >= self.config.thermostat_frequency {
            self.apply_thermostat();
            self.last_thermostat_time = time;
        }

        self.frame += 1;
        self.push_history_snapshot();

        #[cfg(test)]
        // After all updates, print debug info for anions
        for (i, body) in self.bodies.iter().enumerate() {
            if body.species == crate::body::Species::ElectrolyteAnion {
                println!(
                    "[DEBUG] Step {}: Anion {} charge = {}, pos = {:?}, vel = {:?}",
                    self.frame, i, body.charge, body.pos, body.vel
                );
            }
        }
    }

    pub fn iterate(&mut self) {
        profile_scope!("iterate");
        // Damping factor scales with timestep and is user-configurable
        let dt = self.dt;
        let base_damping = self.config.damping_base.powf(dt / 0.01);
        let domain_width = self.domain_width;
        let domain_height = self.domain_height;
        let domain_depth = self.domain_depth;
        let enable_out_of_plane = self.config.enable_out_of_plane;
        self.bodies.par_iter_mut().for_each(|body| {
            body.vel += body.acc * dt;
            let damping = base_damping * body.species.damping();
            body.vel *= damping;
            body.pos += body.vel * dt;

            // Z-coordinate integration (if out-of-plane is enabled)
            if enable_out_of_plane {
                body.vz += body.az * dt;
                body.vz *= damping; // Apply same damping to z-velocity
                body.z += body.vz * dt;

                // Z-axis boundary enforcement
                if body.z < -domain_depth {
                    body.z = -domain_depth;
                    body.vz = -body.vz;
                } else if body.z > domain_depth {
                    body.z = domain_depth;
                    body.vz = -body.vz;
                }
            }

            // X-axis boundary enforcement
            if body.pos.x < -domain_width {
                body.pos.x = -domain_width;
                body.vel.x = -body.vel.x;
            } else if body.pos.x > domain_width {
                body.pos.x = domain_width;
                body.vel.x = -body.vel.x;
            }

            // Y-axis boundary enforcement
            if body.pos.y < -domain_height {
                body.pos.y = -domain_height;
                body.vel.y = -body.vel.y;
            } else if body.pos.y > domain_height {
                body.pos.y = domain_height;
                body.vel.y = -body.vel.y;
            }
        });
    }

    pub fn use_cell_list(&self) -> bool {
        let area = (2.0 * self.domain_width) * (2.0 * self.domain_height);
        let density = self.bodies.len() as f32 / area;
        density > self.config.cell_list_density_threshold
    }

    /// Calculate the proper foil electron ratio (same as diagnostic)
    /// This is the ratio of actual electrons to neutral electron count in the foil network
    /// OPTIMIZED: Uses spatial data structures for efficient neighbor finding instead of O(N²) nested loops
    fn calculate_foil_electron_ratio(&self, foil: &crate::body::foil::Foil) -> f32 {
        let mut total_electrons = 0;
        let mut total_neutral = 0;

        // Use BFS with spatial queries for optimization
        let mut visited = std::collections::HashSet::new();
        let mut queue = std::collections::VecDeque::new();

        // Start from all foil bodies
        for &body_id in &foil.body_ids {
            if let Some(body) = self.bodies.iter().find(|b| b.id == body_id) {
                if !visited.contains(&body.id) {
                    queue.push_back(body);
                    visited.insert(body.id);
                }
            }
        }

        let use_cell = self.use_cell_list();

        // BFS to find all connected metal bodies using spatial data structures
        while let Some(body) = queue.pop_front() {
            // Count electrons in this body
            total_electrons += body.electrons.len();
            total_neutral += body.neutral_electron_count();

            // Find body index for spatial query
            let body_index = if let Some(idx) = self.bodies.iter().position(|b| b.id == body.id) {
                idx
            } else {
                continue; // Skip if body not found
            };

            // Find connected neighbors using spatial data structures (O(log N) instead of O(N))
            let connection_radius = body.radius * 2.2; // Search radius for connected bodies
            let nearby_indices = if use_cell {
                self.cell_list
                    .find_neighbors_within(&self.bodies, body_index, connection_radius)
            } else {
                self.quadtree
                    .find_neighbors_within(&self.bodies, body_index, connection_radius)
            };

            // Check each nearby body for connection
            for &other_idx in &nearby_indices {
                if other_idx >= self.bodies.len() {
                    continue; // Skip invalid indices
                }
                let other_body = &self.bodies[other_idx];

                if visited.contains(&other_body.id) {
                    continue;
                }

                // Only consider metal bodies
                if !matches!(
                    other_body.species,
                    crate::body::Species::LithiumMetal | crate::body::Species::FoilMetal
                ) {
                    continue;
                }

                // Check if actually connected (precise distance check)
                let threshold = (body.radius + other_body.radius) * 1.1;
                if (body.pos - other_body.pos).mag() <= threshold {
                    visited.insert(other_body.id);
                    queue.push_back(other_body);
                }
            }
        }

        if total_neutral > 0 {
            let ratio = total_electrons as f32 / total_neutral as f32;

            // Debug output occasionally
            if rand::random::<f32>() < 0.001 {
                // 0.1% chance
                println!(
                    "Foil {} electron ratio: {:.3} (electrons: {}, neutral: {})",
                    foil.id, ratio, total_electrons, total_neutral
                );
            }

            ratio
        } else {
            1.0 // Neutral if no reference
        }
    }

    /// Attempt electron hops between nearby bodies.
    ///
    /// `exclude_donor` marks bodies that should not donate electrons this step
    /// (used for foil current sources). When `use_butler_volmer` is enabled
    /// in the configuration, hops between different species use the
    /// Butler-Volmer rate expression.
    pub fn perform_electron_hopping_with_exclusions(&mut self, exclude_donor: &[bool]) {
        if self.bodies.is_empty() {
            return;
        }
        let n = self.bodies.len();
        let mut hops: Vec<(usize, usize)> = vec![];
        let mut received_electron = vec![false; n];
        let mut donated_electron = vec![false; n];
        let mut src_indices: Vec<usize> = (0..n).collect();
        let mut rng = rand::rng();
        src_indices.shuffle(&mut rng);
        for &src_idx in &src_indices {
            if donated_electron[src_idx] || exclude_donor[src_idx] {
                continue;
            }
            let src_body = &self.bodies[src_idx];
            let src_diff =
                src_body.electrons.len() as i32 - src_body.neutral_electron_count() as i32;
            if !(src_body.species == Species::LithiumMetal
                || src_body.species == Species::FoilMetal)
                || src_diff < 0
            {
                continue;
            }
            let hop_radius = self.config.hop_radius_factor * src_body.radius;

            // Use quadtree for neighbor search!
            let mut candidate_neighbors = self
                .quadtree
                .find_neighbors_within(&self.bodies, src_idx, hop_radius)
                .into_iter()
                .filter(|&dst_idx| dst_idx != src_idx && !received_electron[dst_idx])
                .filter(|&dst_idx| {
                    let dst_body = &self.bodies[dst_idx];
                    let dst_diff =
                        dst_body.electrons.len() as i32 - dst_body.neutral_electron_count() as i32;
                    // Allow hop if donor is more excess than recipient
                    if src_diff >= dst_diff {
                        match dst_body.species {
                            Species::LithiumMetal | Species::FoilMetal | Species::LithiumIon => {
                                can_transfer_electron(src_body, dst_body)
                            }
                            _ => false,
                        }
                    } else {
                        false
                    }
                })
                .collect::<Vec<_>>();

            candidate_neighbors.shuffle(&mut rng);

            // Only check until the first successful hop
            if let Some(&dst_idx) = candidate_neighbors.iter().find(|&&dst_idx| {
                let dst_body = &self.bodies[dst_idx];
                let d_phi = dst_body.charge - src_body.charge;
                let hop_vec = dst_body.pos - src_body.pos;
                let hop_dir = if hop_vec.mag() > 1e-6 {
                    hop_vec.normalized()
                } else {
                    Vec2::zero()
                };
                let local_field = self.background_e_field
                    + self.quadtree.field_at_point(
                        &self.bodies,
                        src_body.pos,
                        self.config.coulomb_constant,
                    );
                let field_dir = if local_field.mag() > 1e-6 {
                    local_field.normalized()
                } else {
                    Vec2::zero()
                };
                let mut alignment = (-hop_dir.dot(field_dir)).max(0.0);
                if field_dir == Vec2::zero() {
                    alignment = 1.0;
                }
                if alignment < 1e-3 {
                    return false;
                }

                let rate = if self.config.use_butler_volmer && src_body.species != dst_body.species
                {
                    // Butler-Volmer kinetics for inter-species electron transfer
                    let alpha = self.config.bv_transfer_coeff;
                    let scale = self.config.bv_overpotential_scale;
                    let i0 = self.config.bv_exchange_current;
                    let forward = (alpha * d_phi / scale).exp();
                    let backward = (-(1.0 - alpha) * d_phi / scale).exp();
                    i0 * (forward - backward)
                } else {
                    if d_phi <= 0.0 {
                        return false;
                    }
                    self.config.hop_rate_k0
                        * (self.config.hop_transfer_coeff * d_phi
                            / self.config.hop_activation_energy)
                            .exp()
                };

                if rate <= 0.0 {
                    return false;
                }
                let p_hop = alignment * (1.0 - (-rate * self.dt).exp());
                rand::random::<f32>() < p_hop
            }) {
                hops.push((src_idx, dst_idx));
                received_electron[dst_idx] = true;
                donated_electron[src_idx] = true;
            }
        }
        for (src_idx, dst_idx) in hops {
            if let Some(electron) = self.bodies[src_idx].electrons.pop() {
                self.bodies[dst_idx].electrons.push(electron);
                self.bodies[src_idx].update_charge_from_electrons();
                self.bodies[dst_idx].update_charge_from_electrons();
            }
        }
        // Split immutable borrows for rayon safety
        //let bodies_ref: Vec<Body> = self.bodies.iter().cloned().collect();
        //let quadtree_ref = &self.quadtree;
        profile_scope!("apply_redox");
        self.bodies.par_iter_mut().for_each(|body| {
            body.apply_redox();
        });
    }

    /// Update `surrounded_by_metal` for all bodies using either the cell list or quadtree.
    pub fn update_surrounded_flags(&mut self) {
        if self.bodies.is_empty() {
            return;
        }
        let use_cell = self.use_cell_list();
        let neighbor_radius = crate::species::max_lj_cutoff();
        if use_cell {
            self.cell_list.cell_size = neighbor_radius;
            self.cell_list.rebuild(&self.bodies);
        } else {
            self.quadtree.build_with_domain(
                &mut self.bodies,
                self.domain_width,
                self.domain_height,
            );
        }
        let quadtree = &self.quadtree;
        let cell_list = &self.cell_list;
        let frame = self.frame;
        // Collect the data needed for immutable borrow
        let bodies_snapshot: Vec<_> = self.bodies.iter().map(|b| b.clone()).collect();
        for (i, body) in self.bodies.iter_mut().enumerate() {
            body.maybe_update_surrounded(i, &bodies_snapshot, quadtree, cell_list, use_cell, frame);
        }
    }

    fn effective_current(
        foil: &mut crate::body::foil::Foil,
        time: f32,
        actual_ratio: Option<f32>,
        dt: f32,
        _step: u64,
    ) -> f32 {
        match foil.charging_mode {
            crate::body::foil::ChargingMode::Current => {
                // Traditional current control mode
                let mut current = foil.dc_current;
                if foil.switch_hz > 0.0 {
                    let ac_component = if (time * foil.switch_hz) % 1.0 < 0.5 {
                        foil.ac_current
                    } else {
                        -foil.ac_current
                    };
                    current += ac_component;
                }
                current
            }
            crate::body::foil::ChargingMode::Overpotential => {
                // Check if this is a master foil (has PID controller) or slave foil (no controller)
                if let Some(_controller) = &foil.overpotential_controller {
                    // Master foil - use PID controller
                    if let Some(ratio) = actual_ratio {
                        let pid_current = foil.compute_overpotential_current(ratio, dt);

                        // Still support AC component on top of PID-controlled DC current
                        let mut current = pid_current;
                        if foil.switch_hz > 0.0 {
                            let ac_component = if (time * foil.switch_hz) % 1.0 < 0.5 {
                                foil.ac_current
                            } else {
                                -foil.ac_current
                            };
                            current += ac_component;
                        }
                        current
                    } else {
                        // Fallback to DC current if no ratio available
                        foil.dc_current
                    }
                } else {
                    // Slave foil - use stored slave current (set by master)
                    let mut current = foil.slave_overpotential_current;
                    if foil.switch_hz > 0.0 {
                        let ac_component = if (time * foil.switch_hz) % 1.0 < 0.5 {
                            foil.ac_current
                        } else {
                            -foil.ac_current
                        };
                        current += ac_component;
                    }
                    current
                }
            }
        }
    }

    /// Process foils with charge conservation - electrons can only be added if another foil removes one
    fn process_foils_with_charge_conservation(&mut self, time: f32, recipients: &mut [bool]) {
        let dt = self.dt;
        let mut rng = rand::rng();

        // Calculate proper foil electron ratios for overpotential charging foils
        let mut electron_ratios = std::collections::HashMap::new();
        for foil in &self.foils {
            if matches!(
                foil.charging_mode,
                crate::body::foil::ChargingMode::Overpotential
            ) {
                let ratio = self.calculate_foil_electron_ratio(foil);
                electron_ratios.insert(foil.id, ratio);
            }
        }

        // Handle overpotential master-slave relationships
        // First pass: compute PID outputs for master foils ONLY
        let mut master_outputs = std::collections::HashMap::new();
        for i in 0..self.foils.len() {
            if matches!(
                self.foils[i].charging_mode,
                crate::body::foil::ChargingMode::Overpotential
            ) && self.foils[i].overpotential_controller.is_some()
            {
                // Only master foils have controllers
                let foil_id = self.foils[i].id;
                if let Some(actual_ratio) = electron_ratios.get(&foil_id).copied() {
                    let master_current =
                        self.foils[i].compute_overpotential_current(actual_ratio, dt);
                    master_outputs.insert(foil_id, master_current);
                }
            }
        }

        // Second pass: set slave currents based on master currents
        for i in 0..self.foils.len() {
            if matches!(
                self.foils[i].charging_mode,
                crate::body::foil::ChargingMode::Overpotential
            ) {
                // Check if this is a slave foil (no controller but has a linked master)
                if self.foils[i].overpotential_controller.is_none()
                    && self.foils[i].link_id.is_some()
                {
                    let master_id = self.foils[i].link_id.unwrap(); // Slave's master is its linked foil
                    if let Some(&master_current) = master_outputs.get(&master_id) {
                        // Determine current sign based on link mode
                        let slave_current = match self.foils[i].mode {
                            crate::body::foil::LinkMode::Parallel => master_current,
                            crate::body::foil::LinkMode::Opposite => -master_current,
                        };

                        self.foils[i].slave_overpotential_current = slave_current;
                    }
                }
            }
        }

        // DIRECT ELECTRON MANIPULATION for overpotential mode (bypasses current-based system)
        self.process_overpotential_direct_electron_control(
            dt,
            &electron_ratios,
            &mut rng,
            recipients,
        );

        // Traditional current-based processing for non-overpotential foils
        self.process_current_based_foils(time, dt, &electron_ratios, recipients);

        // Handle linked foils for current mode (ensure equal/opposite currents)
        // Process linked foils that are not in overpotential mode or are not slaves
        let mut processed_links = std::collections::HashSet::new();
        for i in 0..self.foils.len() {
            if let Some(link_id) = self.foils[i].link_id {
                // Create a unique pair identifier to avoid processing the same link twice
                let pair_key = if self.foils[i].id < link_id {
                    (self.foils[i].id, link_id)
                } else {
                    (link_id, self.foils[i].id)
                };

                if processed_links.contains(&pair_key) {
                    continue; // Already processed this link pair
                }
                processed_links.insert(pair_key);

                if let Some(linked_foil_idx) = self.foils.iter().position(|f| f.id == link_id) {
                    // For current mode linked foils, synchronize their currents
                    if matches!(
                        self.foils[i].charging_mode,
                        crate::body::foil::ChargingMode::Current
                    ) && matches!(
                        self.foils[linked_foil_idx].charging_mode,
                        crate::body::foil::ChargingMode::Current
                    ) {
                        // Use the current from the first foil as the reference
                        let reference_current = self.foils[i].dc_current;

                        match self.foils[i].mode {
                            crate::body::foil::LinkMode::Parallel => {
                                // Same current for parallel mode
                                self.foils[linked_foil_idx].dc_current = reference_current;
                            }
                            crate::body::foil::LinkMode::Opposite => {
                                // Opposite current for opposite mode
                                self.foils[linked_foil_idx].dc_current = -reference_current;
                            }
                        }
                    }
                    // Note: Overpotential mode linked foils are handled by the master-slave system above
                }
            }
        }
    }

    /// Process linked pair with charge conservation (similar to existing but renamed for clarity)
    fn process_linked_pair_conservative(
        &mut self,
        a: usize,
        b: usize,
        rng: &mut rand::rngs::ThreadRng,
        recipients: &mut [bool],
    ) {
        let mode = self.foils[a].mode;
        loop {
            match mode {
                LinkMode::Parallel => {
                    if self.foils[a].accum >= 1.0 && self.foils[b].accum >= 1.0 {
                        if self.foil_can_add(a) && self.foil_can_add(b) {
                            if self.try_add_electron(a, rng, recipients)
                                && self.try_add_electron(b, rng, recipients)
                            {
                                self.foils[a].accum -= 1.0;
                                self.foils[b].accum -= 1.0;
                                continue;
                            }
                        }
                    }
                    if self.foils[a].accum <= -1.0 && self.foils[b].accum <= -1.0 {
                        if self.foil_can_remove(a) && self.foil_can_remove(b) {
                            if self.try_remove_electron(a, rng, recipients)
                                && self.try_remove_electron(b, rng, recipients)
                            {
                                self.foils[a].accum += 1.0;
                                self.foils[b].accum += 1.0;
                                continue;
                            }
                        }
                    }
                    break;
                }
                LinkMode::Opposite => {
                    if self.foils[a].accum >= 1.0 && self.foils[b].accum <= -1.0 {
                        if self.foil_can_add(a) && self.foil_can_remove(b) {
                            if self.try_add_electron(a, rng, recipients)
                                && self.try_remove_electron(b, rng, recipients)
                            {
                                self.foils[a].accum -= 1.0;
                                self.foils[b].accum += 1.0;
                                continue;
                            }
                        }
                    }
                    if self.foils[a].accum <= -1.0 && self.foils[b].accum >= 1.0 {
                        if self.foil_can_remove(a) && self.foil_can_add(b) {
                            if self.try_remove_electron(a, rng, recipients)
                                && self.try_add_electron(b, rng, recipients)
                            {
                                self.foils[a].accum += 1.0;
                                self.foils[b].accum -= 1.0;
                                continue;
                            }
                        }
                    }
                    break;
                }
            }
        }
    }

    fn foil_can_add(&self, idx: usize) -> bool {
        let foil = &self.foils[idx];
        foil.body_ids.iter().any(|&id| {
            self.bodies.iter().any(|b| {
                b.id == id
                    && b.species == Species::FoilMetal
                    && b.electrons.len() < crate::config::FOIL_MAX_ELECTRONS
            })
        })
    }

    fn foil_can_remove(&self, idx: usize) -> bool {
        let foil = &self.foils[idx];
        foil.body_ids.iter().any(|&id| {
            self.bodies
                .iter()
                .any(|b| b.id == id && b.species == Species::FoilMetal && !b.electrons.is_empty())
        })
    }

    fn try_add_electron(
        &mut self,
        idx: usize,
        rng: &mut rand::rngs::ThreadRng,
        recipients: &mut [bool],
    ) -> bool {
        let foil = &mut self.foils[idx];
        if let Some(&id) = foil.body_ids.as_slice().choose(rng) {
            if let Some((body_idx, body)) = self
                .bodies
                .iter_mut()
                .enumerate()
                .find(|(_, b)| b.id == id && b.species == Species::FoilMetal)
            {
                if body.electrons.len() < crate::config::FOIL_MAX_ELECTRONS {
                    body.electrons.push(Electron {
                        rel_pos: Vec2::zero(),
                        vel: Vec2::zero(),
                    });
                    recipients[body_idx] = true;
                    return true;
                }
            }
        }
        false
    }

    fn try_remove_electron(
        &mut self,
        idx: usize,
        rng: &mut rand::rngs::ThreadRng,
        recipients: &mut [bool],
    ) -> bool {
        let foil = &mut self.foils[idx];
        if let Some(&id) = foil.body_ids.as_slice().choose(rng) {
            if let Some((body_idx, body)) = self
                .bodies
                .iter_mut()
                .enumerate()
                .find(|(_, b)| b.id == id && b.species == Species::FoilMetal)
            {
                if !body.electrons.is_empty() {
                    body.electrons.pop();
                    recipients[body_idx] = true;
                    return true;
                }
            }
        }
        false
    }

    /// Direct electron manipulation for overpotential mode - bypasses current-based accumulator system
    fn process_overpotential_direct_electron_control(
        &mut self,
        dt: f32,
        electron_ratios: &std::collections::HashMap<u64, f32>,
        rng: &mut rand::rngs::ThreadRng,
        recipients: &mut [bool],
    ) {
        // Process each overpotential foil individually for direct electron control
        for i in 0..self.foils.len() {
            if !matches!(
                self.foils[i].charging_mode,
                crate::body::foil::ChargingMode::Overpotential
            ) {
                continue;
            }

            // Get the effective current for this foil (master PID output or slave assigned current)
            let foil_id = self.foils[i].id;
            let _actual_ratio = electron_ratios.get(&foil_id).copied(); // Keep for potential future use
            let effective_current =
                if let Some(controller) = &self.foils[i].overpotential_controller {
                    // Master foil - use PID output
                    controller.last_output_current
                } else {
                    // Slave foil - use assigned current
                    self.foils[i].slave_overpotential_current
                };

            // Convert current to electron transfer rate
            // Positive current = add electrons, negative current = remove electrons
            let electron_transfer_rate = effective_current * dt;

            // Direct electron manipulation - no accumulator, no charge conservation constraints
            if electron_transfer_rate > 0.0 {
                // Add electrons directly
                let num_electrons_to_add = electron_transfer_rate.floor() as i32;
                let fractional_part = electron_transfer_rate.fract();

                // Add whole electrons
                for _ in 0..num_electrons_to_add {
                    if self.foil_can_add(i) {
                        self.try_add_electron(i, rng, recipients);
                    }
                }

                // Handle fractional electron with probability
                if rand::random::<f32>() < fractional_part {
                    if self.foil_can_add(i) {
                        self.try_add_electron(i, rng, recipients);
                    }
                }
            } else if electron_transfer_rate < 0.0 {
                // Remove electrons directly
                let num_electrons_to_remove = (-electron_transfer_rate).floor() as i32;
                let fractional_part = (-electron_transfer_rate).fract();

                // Remove whole electrons
                for _ in 0..num_electrons_to_remove {
                    if self.foil_can_remove(i) {
                        self.try_remove_electron(i, rng, recipients);
                    }
                }

                // Handle fractional electron with probability
                if rand::random::<f32>() < fractional_part {
                    if self.foil_can_remove(i) {
                        self.try_remove_electron(i, rng, recipients);
                    }
                }
            }
        }
    }

    /// Process traditional current-based foils (non-overpotential mode)
    fn process_current_based_foils(
        &mut self,
        time: f32,
        dt: f32,
        electron_ratios: &std::collections::HashMap<u64, f32>,
        recipients: &mut [bool],
    ) {
        let mut rng = rand::rng();

        // Handle linked foils for current mode (ensure equal/opposite currents)
        // Process linked foils that are not in overpotential mode or are not slaves
        let mut processed_links = std::collections::HashSet::new();
        for i in 0..self.foils.len() {
            // Skip overpotential foils - they are handled by direct electron control
            if matches!(
                self.foils[i].charging_mode,
                crate::body::foil::ChargingMode::Overpotential
            ) {
                continue;
            }

            if let Some(link_id) = self.foils[i].link_id {
                // Create a unique pair identifier to avoid processing the same link twice
                let pair_key = if self.foils[i].id < link_id {
                    (self.foils[i].id, link_id)
                } else {
                    (link_id, self.foils[i].id)
                };

                if processed_links.contains(&pair_key) {
                    continue; // Already processed this link pair
                }
                processed_links.insert(pair_key);

                if let Some(linked_foil_idx) = self.foils.iter().position(|f| f.id == link_id) {
                    // For current mode linked foils, synchronize their currents
                    if matches!(
                        self.foils[i].charging_mode,
                        crate::body::foil::ChargingMode::Current
                    ) && matches!(
                        self.foils[linked_foil_idx].charging_mode,
                        crate::body::foil::ChargingMode::Current
                    ) {
                        // Use the current from the first foil as the reference
                        let reference_current = self.foils[i].dc_current;

                        match self.foils[i].mode {
                            crate::body::foil::LinkMode::Parallel => {
                                // Same current for parallel mode
                                self.foils[linked_foil_idx].dc_current = reference_current;
                            }
                            crate::body::foil::LinkMode::Opposite => {
                                // Opposite current for opposite mode
                                self.foils[linked_foil_idx].dc_current = -reference_current;
                            }
                        }
                    }
                    // Note: Overpotential mode linked foils are handled by the master-slave system above
                }
            }
        }

        // Update all accumulators for current-mode foils
        for i in 0..self.foils.len() {
            // Skip overpotential foils
            if matches!(
                self.foils[i].charging_mode,
                crate::body::foil::ChargingMode::Overpotential
            ) {
                continue;
            }

            let foil_id = self.foils[i].id;
            let actual_ratio = electron_ratios.get(&foil_id).copied();
            let current = Self::effective_current(
                &mut self.foils[i],
                time,
                actual_ratio,
                dt,
                self.frame as u64,
            );
            self.foils[i].accum += current * dt;
        }

        // Handle linked pairs first (they have priority and built-in charge conservation)
        let mut visited = vec![false; self.foils.len()];
        for i in 0..self.foils.len() {
            // Skip overpotential foils
            if matches!(
                self.foils[i].charging_mode,
                crate::body::foil::ChargingMode::Overpotential
            ) {
                visited[i] = true; // Mark as visited to skip
                continue;
            }

            if visited[i] {
                continue;
            }
            if let Some(link_id) = self.foils[i].link_id {
                if let Some(j) = self.foils.iter().position(|f| f.id == link_id) {
                    // Also skip if linked foil is overpotential mode
                    if matches!(
                        self.foils[j].charging_mode,
                        crate::body::foil::ChargingMode::Overpotential
                    ) {
                        visited[j] = true;
                        continue;
                    }

                    if !visited[j] {
                        visited[i] = true;
                        visited[j] = true;
                        self.process_linked_pair_conservative(i, j, &mut rng, recipients);
                        continue;
                    }
                }
            }
        }

        // For unlinked current-mode foils, enforce global charge conservation
        let mut add_ready: Vec<usize> = Vec::new();
        let mut remove_ready: Vec<usize> = Vec::new();

        for i in 0..self.foils.len() {
            if visited[i] {
                continue;
            }

            // Skip overpotential foils
            if matches!(
                self.foils[i].charging_mode,
                crate::body::foil::ChargingMode::Overpotential
            ) {
                continue;
            }

            // Check if foil is ready to add electrons (positive accumulator)
            if self.foils[i].accum >= 1.0 && self.foil_can_add(i) {
                add_ready.push(i);
            }
            // Check if foil is ready to remove electrons (negative accumulator)
            else if self.foils[i].accum <= -1.0 && self.foil_can_remove(i) {
                remove_ready.push(i);
            }
        }

        // Shuffle to ensure random pairing
        add_ready.shuffle(&mut rng);
        remove_ready.shuffle(&mut rng);

        // Process charge-conserving pairs: one adds, one removes
        let num_pairs = add_ready.len().min(remove_ready.len());

        for pair_idx in 0..num_pairs {
            let add_foil_idx = add_ready[pair_idx];
            let remove_foil_idx = remove_ready[pair_idx];

            // Attempt the charge-conserving pair operation
            if self.try_add_electron(add_foil_idx, &mut rng, recipients)
                && self.try_remove_electron(remove_foil_idx, &mut rng, recipients)
            {
                self.foils[add_foil_idx].accum -= 1.0;
                self.foils[remove_foil_idx].accum += 1.0;
            }
        }
    }

    /// Apply Maxwell-Boltzmann thermostat to maintain target temperature
    /// Only applies to solvent particles (EC/DMC), excludes metals
    pub fn apply_thermostat(&mut self) {
        use crate::body::Species;
        use crate::units::BOLTZMANN_CONSTANT;

        let target_temp = self.config.temperature;
        if target_temp <= 0.0 {
            return;
        }

        // Calculate current temperature of solvent particles only
        let mut solvent_ke = 0.0;
        let mut solvent_count = 0;

        for body in &self.bodies {
            match body.species {
                Species::EC | Species::DMC => {
                    solvent_ke += 0.5 * body.mass * body.vel.mag_sq();
                    solvent_count += 1;
                }
                _ => {} // Skip metals and ions
            }
        }

        if solvent_count == 0 {
            return; // No solvent particles to thermostat
        }

        // For 2D: <E> = k_B * T, so T = <E> / k_B
        let avg_kinetic_energy = solvent_ke / solvent_count as f32;
        let current_temp = avg_kinetic_energy / BOLTZMANN_CONSTANT;

        if current_temp > 0.0 {
            let scale = (target_temp / current_temp).sqrt();

            // Scale velocities of solvent particles only
            for body in &mut self.bodies {
                match body.species {
                    Species::EC | Species::DMC => {
                        body.vel *= scale;
                    }
                    _ => {} // Don't modify metals or ions
                }
            }
        }
    }
}

#[cfg(test)]
mod charge_conservation_tests {
    use super::*;
    use crate::body::foil::Foil;

    fn create_test_simulation_with_foils() -> Simulation {
        let mut sim = Simulation::new();

        // Create test foil bodies
        let foil_body1 = Body::new(
            Vec2::new(-10.0, 0.0),
            Vec2::zero(),
            1.0,
            1.0,
            0.0,
            Species::FoilMetal,
        );
        let foil_body2 = Body::new(
            Vec2::new(10.0, 0.0),
            Vec2::zero(),
            1.0,
            1.0,
            0.0,
            Species::FoilMetal,
        );

        sim.bodies.push(foil_body1);
        sim.bodies.push(foil_body2);

        // Create foils with positive and negative currents
        let mut foil1 = Foil::new(vec![sim.bodies[0].id], Vec2::zero(), 1.0, 1.0, 2.0, 0.0);
        foil1.accum = 1.5; // Ready to add electrons

        let mut foil2 = Foil::new(vec![sim.bodies[1].id], Vec2::zero(), 1.0, 1.0, -2.0, 0.0);
        foil2.accum = -1.5; // Ready to remove electrons

        sim.foils.push(foil1);
        sim.foils.push(foil2);

        sim
    }

    #[test]
    fn test_single_foil_with_positive_accum_does_nothing() {
        let mut sim = Simulation::new();

        // Create a single foil body
        let foil_body = Body::new(
            Vec2::zero(),
            Vec2::zero(),
            1.0,
            1.0,
            0.0,
            Species::FoilMetal,
        );
        sim.bodies.push(foil_body);

        // Create a single foil with positive current (wants to add electrons)
        let mut foil = Foil::new(vec![sim.bodies[0].id], Vec2::zero(), 1.0, 1.0, 2.0, 0.0);
        foil.accum = 1.5; // Ready to add electrons
        sim.foils.push(foil);

        let initial_electron_count = sim.bodies[0].electrons.len();
        let initial_accum = sim.foils[0].accum;
        let dt = sim.dt;
        let current = 2.0; // foil dc_current

        // Process foils - should do nothing since no partner to remove electrons
        let mut recipients = vec![false; sim.bodies.len()];
        sim.process_foils_with_charge_conservation(0.0, &mut recipients);

        // Verify no electrons were added but accumulator updated by current
        assert_eq!(
            sim.bodies[0].electrons.len(),
            initial_electron_count,
            "Single foil should not add electrons without a removal partner"
        );
        assert_eq!(
            sim.foils[0].accum,
            initial_accum + current * dt,
            "Accumulator should be updated by current flow even when no operations occur"
        );
        assert!(!recipients[0], "Body should not be marked as recipient");
    }

    #[test]
    fn test_single_foil_with_negative_accum_does_nothing() {
        let mut sim = Simulation::new();

        // Create a single foil body with an electron to remove
        let mut foil_body = Body::new(
            Vec2::zero(),
            Vec2::zero(),
            1.0,
            1.0,
            0.0,
            Species::FoilMetal,
        );
        foil_body.electrons.push(Electron {
            rel_pos: Vec2::zero(),
            vel: Vec2::zero(),
        });
        sim.bodies.push(foil_body);

        // Create a single foil with negative current (wants to remove electrons)
        let mut foil = Foil::new(vec![sim.bodies[0].id], Vec2::zero(), 1.0, 1.0, -2.0, 0.0);
        foil.accum = -1.5; // Ready to remove electrons
        sim.foils.push(foil);

        let initial_electron_count = sim.bodies[0].electrons.len();
        let initial_accum = sim.foils[0].accum;
        let dt = sim.dt;
        let current = -2.0; // foil dc_current

        // Process foils - should do nothing since no partner to add electrons
        let mut recipients = vec![false; sim.bodies.len()];
        sim.process_foils_with_charge_conservation(0.0, &mut recipients);

        // Verify no electrons were removed but accumulator updated by current
        assert_eq!(
            sim.bodies[0].electrons.len(),
            initial_electron_count,
            "Single foil should not remove electrons without an addition partner"
        );
        assert_eq!(
            sim.foils[0].accum,
            initial_accum + current * dt,
            "Accumulator should be updated by current flow even when no operations occur"
        );
        assert!(!recipients[0], "Body should not be marked as recipient");
    }

    #[test]
    fn test_paired_foils_execute_charge_conserving_operations() {
        let mut sim = create_test_simulation_with_foils();

        let initial_electrons_foil1 = sim.bodies[0].electrons.len();
        let initial_electrons_foil2 = sim.bodies[1].electrons.len();
        let initial_accum1 = sim.foils[0].accum;
        let initial_accum2 = sim.foils[1].accum;
        let dt = sim.dt;
        let current1 = 2.0; // foil1 dc_current
        let current2 = -2.0; // foil2 dc_current

        // Add an electron to foil2 so it can be removed
        sim.bodies[1].electrons.push(Electron {
            rel_pos: Vec2::zero(),
            vel: Vec2::zero(),
        });

        // Process foils - should execute charge-conserving pair
        let mut recipients = vec![false; sim.bodies.len()];
        sim.process_foils_with_charge_conservation(0.0, &mut recipients);

        // Verify charge-conserving operations occurred
        assert_eq!(
            sim.bodies[0].electrons.len(),
            initial_electrons_foil1 + 1,
            "Foil 1 should have gained an electron"
        );
        assert_eq!(
            sim.bodies[1].electrons.len(),
            initial_electrons_foil2, // Had 1, lost 1, still 0
            "Foil 2 should have lost an electron"
        );

        // Verify accumulators: updated by current, then decremented/incremented by operations
        let expected_accum1 = initial_accum1 + current1 * dt - 1.0;
        let expected_accum2 = initial_accum2 + current2 * dt + 1.0;
        assert_eq!(
            sim.foils[0].accum, expected_accum1,
            "Foil 1 accumulator should be updated by current then decremented by operation"
        );
        assert_eq!(
            sim.foils[1].accum, expected_accum2,
            "Foil 2 accumulator should be updated by current then incremented by operation"
        );

        // Verify recipients were marked
        assert!(recipients[0], "Foil 1 body should be marked as recipient");
        assert!(recipients[1], "Foil 2 body should be marked as recipient");
    }

    #[test]
    fn test_total_electron_count_conservation() {
        let mut sim = create_test_simulation_with_foils();

        // Add some initial electrons
        sim.bodies[0].electrons.push(Electron {
            rel_pos: Vec2::zero(),
            vel: Vec2::zero(),
        });
        sim.bodies[1].electrons.push(Electron {
            rel_pos: Vec2::zero(),
            vel: Vec2::zero(),
        });
        sim.bodies[1].electrons.push(Electron {
            rel_pos: Vec2::zero(),
            vel: Vec2::zero(),
        });

        let initial_total_electrons: usize =
            sim.bodies.iter().map(|body| body.electrons.len()).sum();

        // Process foils multiple times
        for _ in 0..5 {
            let mut recipients = vec![false; sim.bodies.len()];
            sim.process_foils_with_charge_conservation(0.0, &mut recipients);

            // Check total electron count remains constant
            let current_total_electrons: usize =
                sim.bodies.iter().map(|body| body.electrons.len()).sum();

            assert_eq!(
                current_total_electrons, initial_total_electrons,
                "Total electron count should be conserved throughout simulation"
            );
        }
    }

    #[test]
    fn test_foils_at_capacity_limits() {
        let mut sim = Simulation::new();

        // Create foil bodies at max capacity
        let mut foil_body1 = Body::new(
            Vec2::new(-10.0, 0.0),
            Vec2::zero(),
            1.0,
            1.0,
            0.0,
            Species::FoilMetal,
        );
        let foil_body2 = Body::new(
            Vec2::new(10.0, 0.0),
            Vec2::zero(),
            1.0,
            1.1,
            0.0,
            Species::FoilMetal,
        );

        // Fill foil1 to max capacity
        for _ in 0..crate::config::FOIL_MAX_ELECTRONS {
            foil_body1.electrons.push(Electron {
                rel_pos: Vec2::zero(),
                vel: Vec2::zero(),
            });
        }

        sim.bodies.push(foil_body1);
        sim.bodies.push(foil_body2);

        // Create foils ready to operate
        let mut foil1 = Foil::new(vec![sim.bodies[0].id], Vec2::zero(), 1.0, 1.0, 2.0, 0.0);
        foil1.accum = 1.5; // Wants to add but can't (at capacity)

        let mut foil2 = Foil::new(vec![sim.bodies[1].id], Vec2::zero(), 1.0, 1.0, -2.0, 0.0);
        foil2.accum = -1.5; // Wants to remove but can't (empty)

        sim.foils.push(foil1);
        sim.foils.push(foil2);

        let initial_electrons_1 = sim.bodies[0].electrons.len();
        let initial_electrons_2 = sim.bodies[1].electrons.len();
        let initial_accum1 = sim.foils[0].accum;
        let initial_accum2 = sim.foils[1].accum;
        let dt = sim.dt;
        let current1 = 2.0; // foil1 dc_current
        let current2 = -2.0; // foil2 dc_current

        // Process foils - should do nothing due to capacity constraints
        let mut recipients = vec![false; sim.bodies.len()];
        sim.process_foils_with_charge_conservation(0.0, &mut recipients);

        // Verify no operations occurred due to capacity limits
        assert_eq!(
            sim.bodies[0].electrons.len(),
            initial_electrons_1,
            "Foil at max capacity should not gain electrons"
        );
        assert_eq!(
            sim.bodies[1].electrons.len(),
            initial_electrons_2,
            "Empty foil should not lose electrons"
        );

        // Accumulators should still be updated by current flow
        let expected_accum1 = initial_accum1 + current1 * dt;
        let expected_accum2 = initial_accum2 + current2 * dt;
        assert_eq!(
            sim.foils[0].accum, expected_accum1,
            "Accumulator should be updated by current even when operation fails"
        );
        assert_eq!(
            sim.foils[1].accum, expected_accum2,
            "Accumulator should be updated by current even when operation fails"
        );
    }
}<|MERGE_RESOLUTION|>--- conflicted
+++ resolved
@@ -23,11 +23,7 @@
 };
 use rand::prelude::*; // Import all prelude traits for rand 0.9+
 use rayon::prelude::*;
-<<<<<<< HEAD
-use std::collections::{HashMap, HashSet, VecDeque};
-=======
-use std::collections::HashMap;
->>>>>>> db166b89
+use std::collections::{HashMap, HashSet};
 use ultraviolet::Vec2;
 
 /// The main simulation state and logic for the particle system.
