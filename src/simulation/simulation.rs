--- conflicted
+++ resolved
@@ -294,23 +294,11 @@
                 self.bodies[dst_idx].update_charge_from_electrons();
             }
         }
-<<<<<<< HEAD
-        let bodies_ptr = &self.bodies as *const Vec<Body>;
-        let quadtree_ptr = &self.quadtree as *const Quadtree;
-        let cell_list_ptr = &self.cell_list as *const CellList;
-        for body in &mut self.bodies {
-            let bodies = unsafe { &*bodies_ptr };
-            let qt = unsafe { &*quadtree_ptr };
-            let cl = unsafe { &*cell_list_ptr };
-            body.apply_redox(bodies, qt, cl, self.config.cell_list_density_threshold);
-        }
-=======
         // Split immutable borrows for rayon safety
         let bodies_ref: Vec<Body> = self.bodies.iter().cloned().collect();
         let quadtree_ref = &self.quadtree;
         self.bodies.par_iter_mut().for_each(|body| {
-            body.apply_redox(&bodies_ref, quadtree_ref);
+            body.apply_redox(&bodies_ref, quadtree_ref, self.dt, &self.config);
         });
->>>>>>> 61867118
     }
 }