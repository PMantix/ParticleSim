//! Force calculation functions for the particle simulation.
//!
//! Provides routines for computing electric (Coulomb) forces and Lennard-Jones (LJ) forces between bodies.
//! Used by the main simulation loop to update accelerations and fields.

use crate::body::{Body, Species};
use crate::config;
use crate::simulation::Simulation;
use crate::profile_scope;
use rayon::prelude::*;

/// Coulomb's constant (scaled for simulation units).
pub const K_E: f32 = 8.988e3 * 0.5;

/// Compute electric field and force on all bodies using the quadtree.
///
/// - Builds the quadtree for the current body positions.
/// - Computes the electric field at each body due to all others.
/// - Adds background field and updates acceleration (F = qE).
pub fn attract(sim: &mut Simulation) {
    profile_scope!("forces_attract");
    sim.quadtree.build(&mut sim.bodies);
    sim.quadtree.field(&mut sim.bodies, K_E);
    for body in &mut sim.bodies {
        body.e_field += sim.background_e_field;
    }
    for body in &mut sim.bodies {
        // Convert force (qE) to acceleration by dividing by mass (a = F / m)
        body.acc = (body.charge * body.e_field) / body.mass;

    }
}

/// Apply Lennard-Jones (LJ) forces between metals.
///
/// - Only applies to pairs within the LJ cutoff distance.
/// - Uses either the quadtree or a cell list depending on particle density.
/// - Forces are clamped to avoid instability.
pub fn apply_lj_forces(sim: &mut Simulation) {
    profile_scope!("forces_lj");
    let sigma = sim.config.lj_force_sigma;
    let epsilon = sim.config.lj_force_epsilon;
    let cutoff = sim.config.lj_force_cutoff * sigma;
<<<<<<< HEAD

    let bodies_ptr = std::ptr::addr_of!(sim.bodies) as *const Vec<Body>;
    let quadtree = &sim.quadtree;

    sim.bodies
        .par_iter_mut()
        .enumerate()
        .for_each(|(i, body)| {
            if !(body.species == Species::LithiumMetal || body.species == Species::FoilMetal) {
                return;
            }

            let bodies = unsafe { &*bodies_ptr };
            let neighbors = quadtree.find_neighbors_within(bodies, i, cutoff);
            for &j in &neighbors {
                let other = &bodies[j];
                if !(other.species == Species::LithiumMetal || other.species == Species::FoilMetal) {
                    continue;
                }
                let r_vec = other.pos - body.pos;
=======
    let use_cell = sim.use_cell_list();
    if use_cell {
        sim.cell_list.cell_size = cutoff;
        sim.cell_list.rebuild(&sim.bodies);
    } else {
        sim.quadtree.build(&mut sim.bodies);
    }

    for i in 0..sim.bodies.len() {
        // Only apply LJ to LithiumMetal or FoilMetal
        if !(sim.bodies[i].species == Species::LithiumMetal || sim.bodies[i].species == Species::FoilMetal) {
            continue;
        }
        let neighbors = if use_cell {
            sim.cell_list.find_neighbors_within(&sim.bodies, i, cutoff)
        } else {
            sim.quadtree.find_neighbors_within(&sim.bodies, i, cutoff)
        };
        for &j in &neighbors {
            if j <= i { continue; }
            let (a, b) = {
                let (left, right) = sim.bodies.split_at_mut(j);
                (&mut left[i], &mut right[0])
            };
            // Apply LJ between LithiumMetal and/or FoilMetal
            if (a.species == Species::LithiumMetal || a.species == Species::FoilMetal) &&
               (b.species == Species::LithiumMetal || b.species == Species::FoilMetal) {
                let r_vec = b.pos - a.pos;
>>>>>>> 25cc3ee0
                let r = r_vec.mag();
                if r < cutoff && r > 1e-6 {
                    let sr6 = (sigma / r).powi(6);
                    let max_lj_force = config::COLLISION_PASSES as f32 * config::LJ_FORCE_MAX;
                    let force_mag = (24.0 * epsilon * (2.0 * sr6 * sr6 - sr6) / r)
                        .clamp(-max_lj_force, max_lj_force);
                    let force = force_mag * r_vec.normalized();
                    body.acc -= force / body.mass;
                }
            }
        });
}<|MERGE_RESOLUTION|>--- conflicted
+++ resolved
@@ -1,50 +1,30 @@
-//! Force calculation functions for the particle simulation.
-//!
-//! Provides routines for computing electric (Coulomb) forces and Lennard-Jones (LJ) forces between bodies.
-//! Used by the main simulation loop to update accelerations and fields.
-
-use crate::body::{Body, Species};
-use crate::config;
-use crate::simulation::Simulation;
 use crate::profile_scope;
 use rayon::prelude::*;
 
-/// Coulomb's constant (scaled for simulation units).
-pub const K_E: f32 = 8.988e3 * 0.5;
-
-/// Compute electric field and force on all bodies using the quadtree.
-///
-/// - Builds the quadtree for the current body positions.
-/// - Computes the electric field at each body due to all others.
-/// - Adds background field and updates acceleration (F = qE).
-pub fn attract(sim: &mut Simulation) {
-    profile_scope!("forces_attract");
-    sim.quadtree.build(&mut sim.bodies);
-    sim.quadtree.field(&mut sim.bodies, K_E);
-    for body in &mut sim.bodies {
-        body.e_field += sim.background_e_field;
-    }
-    for body in &mut sim.bodies {
-        // Convert force (qE) to acceleration by dividing by mass (a = F / m)
-        body.acc = (body.charge * body.e_field) / body.mass;
-
-    }
-}
-
 /// Apply Lennard-Jones (LJ) forces between metals.
 ///
-/// - Only applies to pairs within the LJ cutoff distance.
-/// - Uses either the quadtree or a cell list depending on particle density.
-/// - Forces are clamped to avoid instability.
+/// - Applies only between LithiumMetal and FoilMetal species.
+/// - Selects between cell list or quadtree based on density.
+/// - Uses parallel iteration for better performance.
 pub fn apply_lj_forces(sim: &mut Simulation) {
     profile_scope!("forces_lj");
+
     let sigma = sim.config.lj_force_sigma;
     let epsilon = sim.config.lj_force_epsilon;
     let cutoff = sim.config.lj_force_cutoff * sigma;
-<<<<<<< HEAD
+    let max_lj_force = config::COLLISION_PASSES as f32 * config::LJ_FORCE_MAX;
 
-    let bodies_ptr = std::ptr::addr_of!(sim.bodies) as *const Vec<Body>;
-    let quadtree = &sim.quadtree;
+    let use_cell = sim.use_cell_list();
+
+    if use_cell {
+        sim.cell_list.cell_size = cutoff;
+        sim.cell_list.rebuild(&sim.bodies);
+    } else {
+        sim.quadtree.build(&mut sim.bodies);
+    }
+
+    // Shared immutable reference to bodies
+    let bodies_ptr = &sim.bodies as *const Vec<Body>;
 
     sim.bodies
         .par_iter_mut()
@@ -55,50 +35,32 @@
             }
 
             let bodies = unsafe { &*bodies_ptr };
-            let neighbors = quadtree.find_neighbors_within(bodies, i, cutoff);
+
+            let neighbors = if use_cell {
+                sim.cell_list.find_neighbors_within(bodies, i, cutoff)
+            } else {
+                sim.quadtree.find_neighbors_within(bodies, i, cutoff)
+            };
+
             for &j in &neighbors {
+                if j == i {
+                    continue;
+                }
+
                 let other = &bodies[j];
                 if !(other.species == Species::LithiumMetal || other.species == Species::FoilMetal) {
                     continue;
                 }
+
                 let r_vec = other.pos - body.pos;
-=======
-    let use_cell = sim.use_cell_list();
-    if use_cell {
-        sim.cell_list.cell_size = cutoff;
-        sim.cell_list.rebuild(&sim.bodies);
-    } else {
-        sim.quadtree.build(&mut sim.bodies);
-    }
+                let r = r_vec.mag();
 
-    for i in 0..sim.bodies.len() {
-        // Only apply LJ to LithiumMetal or FoilMetal
-        if !(sim.bodies[i].species == Species::LithiumMetal || sim.bodies[i].species == Species::FoilMetal) {
-            continue;
-        }
-        let neighbors = if use_cell {
-            sim.cell_list.find_neighbors_within(&sim.bodies, i, cutoff)
-        } else {
-            sim.quadtree.find_neighbors_within(&sim.bodies, i, cutoff)
-        };
-        for &j in &neighbors {
-            if j <= i { continue; }
-            let (a, b) = {
-                let (left, right) = sim.bodies.split_at_mut(j);
-                (&mut left[i], &mut right[0])
-            };
-            // Apply LJ between LithiumMetal and/or FoilMetal
-            if (a.species == Species::LithiumMetal || a.species == Species::FoilMetal) &&
-               (b.species == Species::LithiumMetal || b.species == Species::FoilMetal) {
-                let r_vec = b.pos - a.pos;
->>>>>>> 25cc3ee0
-                let r = r_vec.mag();
                 if r < cutoff && r > 1e-6 {
                     let sr6 = (sigma / r).powi(6);
-                    let max_lj_force = config::COLLISION_PASSES as f32 * config::LJ_FORCE_MAX;
                     let force_mag = (24.0 * epsilon * (2.0 * sr6 * sr6 - sr6) / r)
                         .clamp(-max_lj_force, max_lj_force);
                     let force = force_mag * r_vec.normalized();
+
                     body.acc -= force / body.mass;
                 }
             }
